"""Unit tests for Multi-Developer Coordination system."""

import pytest
from datetime import datetime, timedelta
from uuid import uuid4
from unittest.mock import Mock, AsyncMock, patch

from src.collaboration_orchestrator.multi_developer_models import (
    DeveloperProfile,
    DeveloperSpecialization,
    ExperienceLevel,
    TaskType,
    TaskStatus,
    TaskAssignment,
    TeamCoordinationPlan,
    ConflictType,
    ConflictSeverity,
    ResolutionStrategy,
    ConflictResolutionLog,
    PerformanceMetrics,
)
from src.collaboration_orchestrator.developer_profile_manager import (
    DeveloperProfileManager,
)
from src.collaboration_orchestrator.intelligent_conflict_resolver import (
    IntelligentConflictResolver,
    ConflictAnalyzer,
)
from src.collaboration_orchestrator.multi_developer_orchestrator import (
    MultiDeveloperOrchestrator,
    TaskAssignmentEngine,
)


class TestDeveloperProfile:
    """Test DeveloperProfile model and methods."""

    def test_developer_profile_creation(self):
        """Test creating a developer profile."""
        profile = DeveloperProfile(
            agent_id="test_agent",
            specializations=[DeveloperSpecialization.BACKEND],
            programming_languages=["Python", "JavaScript"],
            frameworks=["FastAPI", "React"],
            experience_level=ExperienceLevel.SENIOR,
        )

        assert profile.agent_id == "test_agent"
        assert DeveloperSpecialization.BACKEND in profile.specializations
        assert profile.experience_level == ExperienceLevel.SENIOR
        assert profile.current_workload == 0
        assert profile.max_concurrent_tasks == 3

    def test_capability_score_calculation(self):
        """Test capability score calculation for tasks."""
        profile = DeveloperProfile(
            agent_id="test_agent",
            specializations=[DeveloperSpecialization.BACKEND],
            programming_languages=["Python", "Go"],
            frameworks=["FastAPI", "Django"],
            experience_level=ExperienceLevel.SENIOR,
            preferred_tasks=[TaskType.FEATURE_DEVELOPMENT, TaskType.BUG_FIX],
        )

        # Test high capability score for matching task
        score = profile.get_capability_score(
            TaskType.FEATURE_DEVELOPMENT, ["Python", "FastAPI"]
        )
        assert score > 0.7

        # Test lower capability score for non-matching task
        score = profile.get_capability_score(TaskType.TESTING, ["Java", "JUnit"])
        assert score < 0.7

    def test_availability_check(self):
        """Test agent availability checking."""
        profile = DeveloperProfile(
            agent_id="test_agent",
            current_workload=20,  # 20 hours
            max_concurrent_tasks=3,  # 3 * 8 = 24 hours max
        )

        assert profile.is_available(2)  # 2 hours - should be available
        assert not profile.is_available(6)  # 6 hours - would exceed capacity


class TestPerformanceMetrics:
    """Test PerformanceMetrics model and calculations."""

    def test_completion_rate_calculation(self):
        """Test task completion rate calculation."""
        metrics = PerformanceMetrics(tasks_completed=8, tasks_failed=2)

        assert metrics.completion_rate == 0.8

        # Test edge case with no tasks
        empty_metrics = PerformanceMetrics()
        assert empty_metrics.completion_rate == 0.0


class TestTaskAssignment:
    """Test TaskAssignment model and properties."""

    def test_task_assignment_creation(self):
        """Test creating a task assignment."""
        plan_id = uuid4()
        assignment = TaskAssignment(
            plan_id=plan_id,
            task_name="Implement user authentication",
            task_description="Add OAuth2 authentication",
            task_type=TaskType.FEATURE_DEVELOPMENT,
            assigned_agent="dev_001",
            complexity_score=0.7,
            estimated_effort=8,
        )

        assert assignment.plan_id == plan_id
        assert assignment.task_type == TaskType.FEATURE_DEVELOPMENT
        assert assignment.status == TaskStatus.PENDING
        assert assignment.complexity_score == 0.7

    def test_task_blocking_check(self):
        """Test task blocking detection."""
        assignment = TaskAssignment(
            plan_id=uuid4(),
            task_name="Test task",
            task_description="Test description",
            task_type=TaskType.TESTING,
            assigned_agent="test_agent",
            blockers=["Waiting for API design"],
        )

        assert assignment.is_blocked

        # Test status-based blocking
        assignment.blockers = []
        assignment.status = TaskStatus.BLOCKED
        assert assignment.is_blocked

    def test_overdue_check(self):
        """Test overdue task detection."""
        past_deadline = datetime.utcnow() - timedelta(hours=1)
        assignment = TaskAssignment(
            plan_id=uuid4(),
            task_name="Overdue task",
            task_description="Test description",
            task_type=TaskType.BUG_FIX,
            assigned_agent="test_agent",
            deadline=past_deadline,
        )

        assert assignment.is_overdue

        # Test completed task is not overdue
        assignment.status = TaskStatus.COMPLETED
        assert not assignment.is_overdue


class TestTeamCoordinationPlan:
    """Test TeamCoordinationPlan model and methods."""

    def test_plan_creation(self):
        """Test creating a team coordination plan."""
        session_id = uuid4()
        plan = TeamCoordinationPlan(
            session_id=session_id,
            project_name="E-commerce Platform",
            project_description="Build a modern e-commerce platform",
            team_lead="lead_001",
            team_members=["lead_001", "dev_001", "dev_002"],
        )

        assert plan.session_id == session_id
        assert plan.team_lead == "lead_001"
        assert len(plan.team_members) == 3
        assert plan.status == "draft"

    def test_workload_distribution_calculation(self):
        """Test team workload distribution calculation."""
        plan = TeamCoordinationPlan(
            session_id=uuid4(),
            project_name="Test Project",
            project_description="Test",
            team_lead="lead_001",
            team_members=["lead_001", "dev_001", "dev_002"],
        )

        # Add task assignments
        assignment1 = TaskAssignment(
            plan_id=plan.plan_id,
            task_name="Task 1",
            task_description="Test",
            task_type=TaskType.FEATURE_DEVELOPMENT,
            assigned_agent="dev_001",
            estimated_effort=8,
        )
        assignment2 = TaskAssignment(
            plan_id=plan.plan_id,
            task_name="Task 2",
            task_description="Test",
            task_type=TaskType.BUG_FIX,
            assigned_agent="dev_001",
            estimated_effort=4,
        )
        assignment3 = TaskAssignment(
            plan_id=plan.plan_id,
            task_name="Task 3",
            task_description="Test",
            task_type=TaskType.TESTING,
            assigned_agent="dev_002",
            estimated_effort=6,
        )

        plan.task_assignments = {
            str(assignment1.assignment_id): assignment1,
            str(assignment2.assignment_id): assignment2,
            str(assignment3.assignment_id): assignment3,
        }

        workload = plan.get_team_workload_distribution()
        assert workload["dev_001"] == 12  # 8 + 4
        assert workload["dev_002"] == 6
        assert workload["lead_001"] == 0

    def test_completion_percentage_calculation(self):
        """Test plan completion percentage calculation."""
        plan = TeamCoordinationPlan(
            session_id=uuid4(),
            project_name="Test Project",
            project_description="Test",
            team_lead="lead_001",
            team_members=["lead_001", "dev_001"],
        )

        # Add assignments with different progress
        assignment1 = TaskAssignment(
            plan_id=plan.plan_id,
            task_name="Task 1",
            task_description="Test",
            task_type=TaskType.FEATURE_DEVELOPMENT,
            assigned_agent="dev_001",
            progress_percentage=100,
        )
        assignment2 = TaskAssignment(
            plan_id=plan.plan_id,
            task_name="Task 2",
            task_description="Test",
            task_type=TaskType.BUG_FIX,
            assigned_agent="dev_001",
            progress_percentage=50,
        )

        plan.task_assignments = {
            str(assignment1.assignment_id): assignment1,
            str(assignment2.assignment_id): assignment2,
        }

        assert plan.completion_percentage == 75.0  # (100 + 50) / 2


class TestConflictAnalyzer:
    """Test ConflictAnalyzer functionality."""

    def test_conflict_type_detection(self):
        """Test conflict type detection from description."""
        analyzer = ConflictAnalyzer()

        # Test merge conflict detection
        conflict_type, severity, strategy = analyzer.analyze_conflict(
            "Git merge conflict in main.py", {}, ["dev_001", "dev_002"]
        )
        assert conflict_type == ConflictType.MERGE_CONFLICT
        assert strategy == ResolutionStrategy.AUTOMATED

        # Test design conflict detection
        conflict_type, severity, strategy = analyzer.analyze_conflict(
            "Disagreement on architecture pattern choice",
            {},
            ["architect_001", "dev_001"],
        )
        assert conflict_type == ConflictType.DESIGN_CONFLICT
        assert strategy == ResolutionStrategy.EXPERTISE_BASED

    def test_severity_adjustment(self):
        """Test conflict severity adjustment based on context."""
        analyzer = ConflictAnalyzer()

        # Test deadline impact increases severity
        conflict_type, severity, strategy = analyzer.analyze_conflict(
            "Resource conflict with database",
            {"deadline_impact": True},
            ["dev_001", "dev_002"],
        )
        assert severity in [ConflictSeverity.HIGH, ConflictSeverity.CRITICAL]

        # Test critical path impact
        conflict_type, severity, strategy = analyzer.analyze_conflict(
            "Dependency issue", {"affects_critical_path": True}, ["dev_001"]
        )
        assert severity == ConflictSeverity.CRITICAL
        assert strategy == ResolutionStrategy.ESCALATION


@pytest.mark.asyncio
class TestDeveloperProfileManager:
    """Test DeveloperProfileManager functionality."""

    def setup_method(self):
        """Set up test fixtures."""
        self.profile_manager = DeveloperProfileManager()
        self.profile_manager.postgres_pool = None  # Use mock connections
        self.profile_manager.redis = Mock()

    async def test_create_developer_profile(self):
        """Test creating a developer profile."""
<<<<<<< HEAD
        with patch('src.common.database.DatabaseManager') as MockDatabaseManager:
            MockDatabaseManager.return_value.get_connection.return_value.__aenter__.return_value = AsyncMock()
            
=======
        with patch(
            "src.collaboration_orchestrator.developer_profile_manager.get_postgres_connection"
        ) as mock_conn:
            mock_conn.return_value = AsyncMock()

>>>>>>> c8710025
            profile = await self.profile_manager.create_developer_profile(
                agent_id="test_agent",
                specializations=[DeveloperSpecialization.BACKEND],
                programming_languages=["Python"],
                experience_level=ExperienceLevel.SENIOR,
            )

            assert profile.agent_id == "test_agent"
            assert profile.experience_level == ExperienceLevel.SENIOR

            # Verify database call was made
            mock_conn.return_value.execute.assert_called_once()

    async def test_find_best_agents_for_task(self):
        """Test finding best agents for a task."""
<<<<<<< HEAD
        with patch('src.common.database.DatabaseManager') as MockDatabaseManager:
            # Mock database response
            MockDatabaseManager.return_value.get_connection.return_value.__aenter__.return_value = AsyncMock()
            MockDatabaseManager.return_value.get_connection.return_value.__aenter__.return_value.fetch.return_value = [{"agent_id": "dev_001"}, {"agent_id": "dev_002"}]
            
=======
        with patch(
            "src.collaboration_orchestrator.developer_profile_manager.get_postgres_connection"
        ) as mock_conn:
            # Mock database response
            mock_conn.return_value = AsyncMock()
            mock_conn.return_value.fetch.return_value = [
                {"agent_id": "dev_001"},
                {"agent_id": "dev_002"},
            ]

>>>>>>> c8710025
            # Mock profile retrieval
            self.profile_manager.get_developer_profile = AsyncMock()
            self.profile_manager.get_developer_profile.side_effect = [
                DeveloperProfile(
                    agent_id="dev_001",
                    specializations=[DeveloperSpecialization.BACKEND],
                    programming_languages=["Python"],
                    experience_level=ExperienceLevel.SENIOR,
                    current_workload=10,
                ),
                DeveloperProfile(
                    agent_id="dev_002",
                    specializations=[DeveloperSpecialization.FRONTEND],
                    programming_languages=["JavaScript"],
                    experience_level=ExperienceLevel.INTERMEDIATE,
                    current_workload=5,
                ),
            ]

            candidates = await self.profile_manager.find_best_agents_for_task(
                TaskType.FEATURE_DEVELOPMENT, ["Python"], max_agents=2
            )

            assert len(candidates) == 2
            assert (
                candidates[0][0] == "dev_001"
            )  # Should rank higher due to experience and skill match
            assert candidates[0][1] > candidates[1][1]  # Higher score


@pytest.mark.asyncio
class TestIntelligentConflictResolver:
    """Test IntelligentConflictResolver functionality."""

    def setup_method(self):
        """Set up test fixtures."""
        self.profile_manager = Mock(spec=DeveloperProfileManager)
        self.conflict_resolver = IntelligentConflictResolver(self.profile_manager)
        self.conflict_resolver.postgres_pool = None
        self.conflict_resolver.redis = Mock()

    async def test_detect_conflict(self):
        """Test conflict detection and analysis."""
        session_id = uuid4()
        plan_id = uuid4()
<<<<<<< HEAD
        
        with patch('src.common.database.DatabaseManager') as MockDatabaseManager:
            MockDatabaseManager.return_value.get_connection.return_value.__aenter__.return_value = AsyncMock()
            
=======

        with patch(
            "src.collaboration_orchestrator.intelligent_conflict_resolver.get_postgres_connection"
        ) as mock_conn:
            mock_conn.return_value = AsyncMock()

>>>>>>> c8710025
            conflict = await self.conflict_resolver.detect_conflict(
                session_id=session_id,
                plan_id=plan_id,
                conflict_description="Git merge conflict in feature branch",
                involved_agents=["dev_001", "dev_002"],
                context={"conflict_files": ["main.py", "utils.py"]},
            )

            assert conflict.session_id == session_id
            assert conflict.plan_id == plan_id
            assert conflict.conflict_type == ConflictType.MERGE_CONFLICT
            assert len(conflict.involved_agents) == 2

            # Verify database storage
<<<<<<< HEAD
            MockDatabaseManager.return_value.get_connection.return_value.__aenter__.return_value.execute.assert_called_once()
    
=======
            mock_conn.return_value.execute.assert_called_once()

>>>>>>> c8710025
    async def test_automated_resolution_feasibility(self):
        """Test automated resolution feasibility check."""
        conflict = ConflictResolutionLog(
            session_id=uuid4(),
            conflict_type=ConflictType.MERGE_CONFLICT,
            conflict_description="Simple merge conflict",
            involved_agents=["dev_001", "dev_002"],
            conflict_severity=ConflictSeverity.LOW,
        )

        can_resolve = (
            await self.conflict_resolver.automated_engine.can_resolve_automatically(
                conflict
            )
        )
        assert can_resolve

        # Test complex conflict that cannot be auto-resolved
        complex_conflict = ConflictResolutionLog(
            session_id=uuid4(),
            conflict_type=ConflictType.DESIGN_CONFLICT,
            conflict_description="Architecture disagreement",
            involved_agents=["dev_001", "dev_002", "dev_003"],
            conflict_severity=ConflictSeverity.HIGH,
        )

        can_resolve = (
            await self.conflict_resolver.automated_engine.can_resolve_automatically(
                complex_conflict
            )
        )
        assert not can_resolve


@pytest.mark.asyncio
class TestMultiDeveloperOrchestrator:
    """Test MultiDeveloperOrchestrator functionality."""

    def setup_method(self):
        """Set up test fixtures."""
        self.orchestrator = MultiDeveloperOrchestrator()
        self.orchestrator.postgres_pool = None
        self.orchestrator.redis = Mock()

        # Mock the managers
        self.orchestrator.profile_manager = Mock(spec=DeveloperProfileManager)
        self.orchestrator.conflict_resolver = Mock(spec=IntelligentConflictResolver)

    async def test_create_team_coordination_plan(self):
        """Test creating a team coordination plan."""
        session_id = uuid4()

        # Mock available agents
        self.orchestrator._get_available_team_agents = AsyncMock(
            return_value=[
                DeveloperProfile(
                    agent_id="dev_001",
                    specializations=[DeveloperSpecialization.BACKEND],
                    experience_level=ExperienceLevel.SENIOR,
                ),
                DeveloperProfile(
                    agent_id="dev_002",
                    specializations=[DeveloperSpecialization.FRONTEND],
                    experience_level=ExperienceLevel.INTERMEDIATE,
                ),
            ]
        )

        # Mock assignment optimization
        self.orchestrator.assignment_engine.optimize_task_assignments = AsyncMock(
            return_value={}
        )
<<<<<<< HEAD
        
        with patch('src.common.database.DatabaseManager') as MockDatabaseManager:
            MockDatabaseManager.return_value.get_connection.return_value.__aenter__.return_value = AsyncMock()
            
=======

        with patch(
            "src.collaboration_orchestrator.multi_developer_orchestrator.get_postgres_connection"
        ) as mock_conn:
            mock_conn.return_value = AsyncMock()

>>>>>>> c8710025
            tasks = [
                {
                    "name": "User Authentication",
                    "description": "Implement OAuth2",
                    "type": TaskType.FEATURE_DEVELOPMENT.value,
                    "assigned_agent": "dev_001",
                    "estimated_effort": 8,
                    "priority": "high",
                },
                {
                    "name": "UI Components",
                    "description": "Create reusable components",
                    "type": TaskType.FEATURE_DEVELOPMENT.value,
                    "assigned_agent": "dev_002",
                    "estimated_effort": 6,
                    "priority": "medium",
                },
            ]

            plan = await self.orchestrator.create_team_coordination_plan(
                session_id=session_id,
                project_name="E-commerce Platform",
                project_description="Modern e-commerce solution",
                team_lead="dev_001",
                team_members=["dev_001", "dev_002"],
                tasks=tasks,
            )

            assert plan.session_id == session_id
            assert plan.project_name == "E-commerce Platform"
            assert plan.team_lead == "dev_001"
            assert len(plan.team_members) == 2

            # Verify database storage was called
            mock_conn.return_value.execute.assert_called()

    async def test_assign_task_to_agent(self):
        """Test assigning a task to an agent."""
        plan_id = uuid4()
        assignment_id = uuid4()

        # Mock plan retrieval
        plan = TeamCoordinationPlan(
            session_id=uuid4(),
            project_name="Test Project",
            project_description="Test",
            team_lead="lead_001",
            team_members=["lead_001", "dev_001"],
        )

        assignment = TaskAssignment(
            plan_id=plan_id,
            task_name="Test Task",
            task_description="Test",
            task_type=TaskType.FEATURE_DEVELOPMENT,
            assigned_agent="dev_001",
        )
        assignment.assignment_id = assignment_id
        plan.task_assignments[str(assignment_id)] = assignment

        self.orchestrator.get_coordination_plan = AsyncMock(return_value=plan)
        self.orchestrator.profile_manager.get_developer_profile = AsyncMock(
            return_value=DeveloperProfile(
                agent_id="dev_002", current_workload=5, max_concurrent_tasks=3
            )
        )
        self.orchestrator._update_coordination_plan = AsyncMock()
        self.orchestrator._update_task_assignment = AsyncMock()

        success = await self.orchestrator.assign_task_to_agent(
            plan_id=plan_id,
            assignment_id=assignment_id,
            agent_id="dev_002",
            reviewer_agents=["dev_001"],
        )

        assert success
        assert assignment.assigned_agent == "dev_002"
        assert "dev_001" in assignment.reviewer_agents
        assert assignment.status == TaskStatus.ASSIGNED

    async def test_handle_task_progress_update(self):
        """Test handling task progress updates."""
        assignment_id = uuid4()

        assignment = TaskAssignment(
            plan_id=uuid4(),
            task_name="Test Task",
            task_description="Test",
            task_type=TaskType.FEATURE_DEVELOPMENT,
            assigned_agent="dev_001",
        )
        assignment.assignment_id = assignment_id

        self.orchestrator._get_task_assignment = AsyncMock(return_value=assignment)
        self.orchestrator._update_task_assignment = AsyncMock()
        self.orchestrator._handle_task_blockers = AsyncMock()
        self.orchestrator.profile_manager.update_performance_metrics = AsyncMock()

        success = await self.orchestrator.handle_task_progress_update(
            assignment_id=assignment_id,
            agent_id="dev_001",
            progress_percentage=75,
            status=TaskStatus.IN_PROGRESS,
            blockers=["Waiting for API"],
            feedback={"quality": "good"},
        )

        assert success
        assert assignment.progress_percentage == 75
        assert assignment.status == TaskStatus.IN_PROGRESS
        assert "Waiting for API" in assignment.blockers
        assert len(assignment.feedback) == 1

        # Verify blocker handling was called
        self.orchestrator._handle_task_blockers.assert_called_once()


class TestTaskAssignmentEngine:
    """Test TaskAssignmentEngine functionality."""

    def setup_method(self):
        """Set up test fixtures."""
        self.profile_manager = Mock(spec=DeveloperProfileManager)
        self.assignment_engine = TaskAssignmentEngine(self.profile_manager)

    async def test_calculate_assignment_score(self):
        """Test assignment score calculation."""
        agent = DeveloperProfile(
            agent_id="dev_001",
            specializations=[DeveloperSpecialization.BACKEND],
            programming_languages=["Python", "Go"],
            experience_level=ExperienceLevel.SENIOR,
            preferred_tasks=[TaskType.FEATURE_DEVELOPMENT],
            performance_metrics=PerformanceMetrics(overall_score=0.9),
        )

        task = TaskAssignment(
            plan_id=uuid4(),
            task_name="API Development",
            task_description="Build REST API",
            task_type=TaskType.FEATURE_DEVELOPMENT,
            assigned_agent="dev_001",
            complexity_score=0.8,
            requirements={"skills": ["Python", "FastAPI"]},
        )

        score = await self.assignment_engine._calculate_assignment_score(
            agent, task, ["Python", "FastAPI"], current_workload=10
        )

        # Should be high score due to skill match, experience, and task preference
        assert score > 0.7

        # Test with overloaded agent
        score_overloaded = await self.assignment_engine._calculate_assignment_score(
            agent,
            task,
            ["Python", "FastAPI"],
            current_workload=30,  # Very high workload
        )

        # Score should be lower due to workload penalty
        assert score_overloaded < score

    def test_suggest_task_optimizations(self):
        """Test task optimization suggestions."""
        plan = TeamCoordinationPlan(
            session_id=uuid4(),
            project_name="Test Project",
            project_description="Test",
            team_lead="lead_001",
            team_members=["lead_001", "dev_001", "dev_002"],
        )

        # Create assignments with workload issues
        overloaded_assignment = TaskAssignment(
            plan_id=plan.plan_id,
            task_name="Heavy Task",
            task_description="Complex task",
            task_type=TaskType.FEATURE_DEVELOPMENT,
            assigned_agent="dev_001",
            estimated_effort=20,  # High effort
        )

        plan.task_assignments[str(overloaded_assignment.assignment_id)] = (
            overloaded_assignment
        )

        agent_profiles = {
            "dev_001": DeveloperProfile(
                agent_id="dev_001",
                max_concurrent_tasks=2,  # Low capacity
                current_workload=20,
            ),
            "dev_002": DeveloperProfile(
                agent_id="dev_002", max_concurrent_tasks=3, current_workload=5
            ),
        }

        suggestions = self.assignment_engine.suggest_task_optimizations(
            plan, agent_profiles
        )

        assert len(suggestions) > 0
        assert any(s.suggestion_type == "reassignment" for s in suggestions)
        assert any("overloaded" in s.rationale.lower() for s in suggestions)


@pytest.mark.asyncio
class TestIntegrationScenarios:
    """Integration tests for complete workflows."""

    def setup_method(self):
        """Set up integration test fixtures."""
        self.orchestrator = MultiDeveloperOrchestrator()
        self.orchestrator.postgres_pool = None
        self.orchestrator.redis = Mock()

        # Create mock agents
        self.agents = {
            "senior_dev": DeveloperProfile(
                agent_id="senior_dev",
                specializations=[
                    DeveloperSpecialization.BACKEND,
                    DeveloperSpecialization.ARCHITECTURE,
                ],
                programming_languages=["Python", "Go", "TypeScript"],
                frameworks=["FastAPI", "Django", "React"],
                experience_level=ExperienceLevel.SENIOR,
                preferred_tasks=[
                    TaskType.FEATURE_DEVELOPMENT,
                    TaskType.ARCHITECTURE_DESIGN,
                ],
                current_workload=10,
                max_concurrent_tasks=4,
            ),
            "frontend_dev": DeveloperProfile(
                agent_id="frontend_dev",
                specializations=[DeveloperSpecialization.FRONTEND],
                programming_languages=["JavaScript", "TypeScript"],
                frameworks=["React", "Vue", "Angular"],
                experience_level=ExperienceLevel.INTERMEDIATE,
                preferred_tasks=[TaskType.FEATURE_DEVELOPMENT, TaskType.BUG_FIX],
                current_workload=8,
                max_concurrent_tasks=3,
            ),
            "qa_specialist": DeveloperProfile(
                agent_id="qa_specialist",
                specializations=[DeveloperSpecialization.QA],
                programming_languages=["Python", "JavaScript"],
                frameworks=["Pytest", "Jest", "Selenium"],
                experience_level=ExperienceLevel.SENIOR,
                preferred_tasks=[TaskType.TESTING, TaskType.CODE_REVIEW],
                current_workload=5,
                max_concurrent_tasks=3,
            ),
        }

    async def test_complete_project_workflow(self):
        """Test a complete project workflow from plan creation to completion."""
        session_id = uuid4()

        # Mock all the necessary methods
        with patch.multiple(
            self.orchestrator,
            _get_available_team_agents=AsyncMock(
                return_value=list(self.agents.values())
            ),
            _store_coordination_plan=AsyncMock(),
            _update_coordination_plan=AsyncMock(),
            _update_task_assignment=AsyncMock(),
            get_coordination_plan=AsyncMock(),
            detect_and_resolve_conflicts=AsyncMock(return_value=[]),
        ):

            # 1. Create coordination plan
            tasks = [
                {
                    "name": "Backend API",
                    "description": "Develop REST API",
                    "type": TaskType.FEATURE_DEVELOPMENT.value,
                    "requirements": {"skills": ["Python", "FastAPI"]},
                    "estimated_effort": 12,
                    "priority": "high",
                },
                {
                    "name": "Frontend UI",
                    "description": "Create user interface",
                    "type": TaskType.FEATURE_DEVELOPMENT.value,
                    "requirements": {"skills": ["React", "TypeScript"]},
                    "estimated_effort": 10,
                    "priority": "high",
                },
                {
                    "name": "Integration Tests",
                    "description": "End-to-end testing",
                    "type": TaskType.TESTING.value,
                    "requirements": {"skills": ["Python", "Selenium"]},
                    "estimated_effort": 6,
                    "priority": "medium",
                },
            ]

            plan = await self.orchestrator.create_team_coordination_plan(
                session_id=session_id,
                project_name="E-commerce Platform",
                project_description="Full-stack e-commerce solution",
                team_lead="senior_dev",
                team_members=list(self.agents.keys()),
                tasks=tasks,
            )

            assert plan.project_name == "E-commerce Platform"
            assert len(plan.task_assignments) == 3

            # 2. Verify optimal assignments were made
            # The assignment optimization should assign tasks to best-suited agents
            # Backend task should ideally go to senior_dev (has Python, FastAPI)
            # Frontend task should go to frontend_dev (has React, TypeScript)
            # Testing task should go to qa_specialist (has testing specialization)

            # 3. Simulate task progress
            for assignment in plan.task_assignments.values():
                self.orchestrator.get_coordination_plan.return_value = plan

                # Start task
                await self.orchestrator.handle_task_progress_update(
                    assignment_id=assignment.assignment_id,
                    agent_id=assignment.assigned_agent,
                    progress_percentage=25,
                    status=TaskStatus.IN_PROGRESS,
                )

                # Mid-progress update
                await self.orchestrator.handle_task_progress_update(
                    assignment_id=assignment.assignment_id,
                    agent_id=assignment.assigned_agent,
                    progress_percentage=75,
                    status=TaskStatus.IN_PROGRESS,
                )

                # Complete task
                await self.orchestrator.handle_task_progress_update(
                    assignment_id=assignment.assignment_id,
                    agent_id=assignment.assigned_agent,
                    progress_percentage=100,
                    status=TaskStatus.COMPLETED,
                )

            # 4. Check for conflicts (should be none in this ideal scenario)
            conflicts = await self.orchestrator.detect_and_resolve_conflicts(
                plan.plan_id
            )
            assert len(conflicts) == 0

            # 5. Generate performance report
            with patch.object(
                self.orchestrator, "get_coordination_plan", return_value=plan
            ):
                with patch.object(
                    self.orchestrator.conflict_resolver,
                    "get_conflict_statistics",
                    return_value={},
                ):
                    with patch.object(
                        self.orchestrator.profile_manager, "get_developer_profile"
                    ) as mock_get_profile:
                        mock_get_profile.side_effect = lambda agent_id: self.agents.get(
                            agent_id
                        )

                        report = (
                            await self.orchestrator.generate_team_performance_report(
                                plan.plan_id
                            )
                        )

                        assert report["plan_id"] == str(plan.plan_id)
                        assert report["project_name"] == "E-commerce Platform"
                        assert report["overall_progress"] >= 0
                        assert "task_summary" in report
                        assert "agent_performance" in report

    async def test_conflict_resolution_workflow(self):
        """Test conflict detection and resolution workflow."""
        session_id = uuid4()
        plan_id = uuid4()

        # Mock database connections
        with patch.multiple(
            self.orchestrator.conflict_resolver,
            _get_db_connection=AsyncMock(return_value=AsyncMock()),
            _store_conflict=AsyncMock(),
            _mark_conflict_resolved=AsyncMock(),
        ):

            # 1. Detect a merge conflict
            conflict = await self.orchestrator.conflict_resolver.detect_conflict(
                session_id=session_id,
                plan_id=plan_id,
                conflict_description="Git merge conflict in authentication module",
                involved_agents=["senior_dev", "frontend_dev"],
                context={
                    "conflict_files": ["auth.py", "login.js"],
                    "branch_1": "feature/oauth",
                    "branch_2": "feature/social-login",
                },
            )

            assert conflict.conflict_type == ConflictType.MERGE_CONFLICT
            assert conflict.conflict_severity in [
                ConflictSeverity.LOW,
                ConflictSeverity.MEDIUM,
            ]
            assert conflict.resolution_strategy == ResolutionStrategy.AUTOMATED

            # 2. Attempt automatic resolution
            with patch.object(
                self.orchestrator.conflict_resolver.automated_engine,
                "resolve_merge_conflict",
                return_value=(True, "Conflicts resolved automatically"),
            ):
                resolved = await self.orchestrator.conflict_resolver.resolve_conflict(
                    conflict.conflict_id
                )
                assert resolved

            # 3. Test a design conflict requiring human expertise
            design_conflict = await self.orchestrator.conflict_resolver.detect_conflict(
                session_id=session_id,
                plan_id=plan_id,
                conflict_description="Disagreement on database architecture pattern",
                involved_agents=["senior_dev", "qa_specialist"],
                context={
                    "options": ["Microservices", "Monolithic"],
                    "has_domain_expert": True,
                    "affects_critical_path": True,
                },
            )

            assert design_conflict.conflict_type == ConflictType.DESIGN_CONFLICT
            assert design_conflict.conflict_severity == ConflictSeverity.CRITICAL
            assert design_conflict.resolution_strategy == ResolutionStrategy.ESCALATION

            # This type of conflict would require escalation or expert decision
            # In a real scenario, it would send messages to appropriate agents

        # Verify conflicts were properly tracked
        assert (
            conflict.conflict_id in self.orchestrator.conflict_resolver.active_conflicts
            or conflict.status == "resolved"
        )


if __name__ == "__main__":
    pytest.main([__file__, "-v"])<|MERGE_RESOLUTION|>--- conflicted
+++ resolved
@@ -313,17 +313,9 @@
 
     async def test_create_developer_profile(self):
         """Test creating a developer profile."""
-<<<<<<< HEAD
         with patch('src.common.database.DatabaseManager') as MockDatabaseManager:
             MockDatabaseManager.return_value.get_connection.return_value.__aenter__.return_value = AsyncMock()
             
-=======
-        with patch(
-            "src.collaboration_orchestrator.developer_profile_manager.get_postgres_connection"
-        ) as mock_conn:
-            mock_conn.return_value = AsyncMock()
-
->>>>>>> c8710025
             profile = await self.profile_manager.create_developer_profile(
                 agent_id="test_agent",
                 specializations=[DeveloperSpecialization.BACKEND],
@@ -339,24 +331,11 @@
 
     async def test_find_best_agents_for_task(self):
         """Test finding best agents for a task."""
-<<<<<<< HEAD
         with patch('src.common.database.DatabaseManager') as MockDatabaseManager:
             # Mock database response
             MockDatabaseManager.return_value.get_connection.return_value.__aenter__.return_value = AsyncMock()
             MockDatabaseManager.return_value.get_connection.return_value.__aenter__.return_value.fetch.return_value = [{"agent_id": "dev_001"}, {"agent_id": "dev_002"}]
             
-=======
-        with patch(
-            "src.collaboration_orchestrator.developer_profile_manager.get_postgres_connection"
-        ) as mock_conn:
-            # Mock database response
-            mock_conn.return_value = AsyncMock()
-            mock_conn.return_value.fetch.return_value = [
-                {"agent_id": "dev_001"},
-                {"agent_id": "dev_002"},
-            ]
-
->>>>>>> c8710025
             # Mock profile retrieval
             self.profile_manager.get_developer_profile = AsyncMock()
             self.profile_manager.get_developer_profile.side_effect = [
@@ -402,19 +381,10 @@
         """Test conflict detection and analysis."""
         session_id = uuid4()
         plan_id = uuid4()
-<<<<<<< HEAD
         
         with patch('src.common.database.DatabaseManager') as MockDatabaseManager:
             MockDatabaseManager.return_value.get_connection.return_value.__aenter__.return_value = AsyncMock()
             
-=======
-
-        with patch(
-            "src.collaboration_orchestrator.intelligent_conflict_resolver.get_postgres_connection"
-        ) as mock_conn:
-            mock_conn.return_value = AsyncMock()
-
->>>>>>> c8710025
             conflict = await self.conflict_resolver.detect_conflict(
                 session_id=session_id,
                 plan_id=plan_id,
@@ -429,13 +399,8 @@
             assert len(conflict.involved_agents) == 2
 
             # Verify database storage
-<<<<<<< HEAD
             MockDatabaseManager.return_value.get_connection.return_value.__aenter__.return_value.execute.assert_called_once()
     
-=======
-            mock_conn.return_value.execute.assert_called_once()
-
->>>>>>> c8710025
     async def test_automated_resolution_feasibility(self):
         """Test automated resolution feasibility check."""
         conflict = ConflictResolutionLog(
@@ -508,19 +473,10 @@
         self.orchestrator.assignment_engine.optimize_task_assignments = AsyncMock(
             return_value={}
         )
-<<<<<<< HEAD
         
         with patch('src.common.database.DatabaseManager') as MockDatabaseManager:
             MockDatabaseManager.return_value.get_connection.return_value.__aenter__.return_value = AsyncMock()
             
-=======
-
-        with patch(
-            "src.collaboration_orchestrator.multi_developer_orchestrator.get_postgres_connection"
-        ) as mock_conn:
-            mock_conn.return_value = AsyncMock()
-
->>>>>>> c8710025
             tasks = [
                 {
                     "name": "User Authentication",
