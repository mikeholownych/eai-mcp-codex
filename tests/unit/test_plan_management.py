import pytest
from src.plan_management.plan_manager import (
    create_plan,
    delete_plan,
    get_plan,
    list_plans,
    PlanStatus,
)
from src.common.database import DatabaseManager
from src.common.tenant import tenant_context, async_tenant_context
import os

import pytest_asyncio




@pytest.fixture(autouse=True)
async def setup_and_teardown_db():
    os.environ["TESTING_MODE"] = "true"
    db_manager = DatabaseManager("plan_management_db")
    await db_manager.connect()
    yield
    await db_manager.disconnect()
    os.environ["TESTING_MODE"] = "false"


<<<<<<< HEAD
=======
@pytest.mark.asyncio
async def test_update_plan_multi_tenant() -> None:
    with tenant_context("tenant_update_a"):
        plan = await create_plan("update_me")
        updated = await update_plan(plan.id, {"title": "updated"})
        assert updated is not None
        assert updated.title == "updated"

    with tenant_context("tenant_update_b"):
        # Attempt to update plan from another tenant should fail
        result = await update_plan(plan.id, {"title": "fail"})
        assert result is None

    with tenant_context("tenant_update_a"):
        await delete_plan(plan.id)
        assert await get_plan(plan.id) is None


>>>>>>> 4259ef60
@pytest.mark.asyncio
async def test_delete_plan_wrong_tenant() -> None:
    with tenant_context("tenant_del_a"):
        plan = await create_plan("to_delete")

    with tenant_context("tenant_del_b"):
        # Delete attempt from non-owner tenant should fail
        result = await delete_plan(plan.id)
        assert result is False

    with tenant_context("tenant_del_a"):
        assert await get_plan(plan.id) is not None
        await delete_plan(plan.id)
        assert await get_plan(plan.id) is None


def test_tenant_context_resets() -> None:
    """Ensure tenant_context restores previous tenant."""
    from src.common.tenant import get_current_tenant

    await delete_plan(plan.id)
    assert await get_plan(plan.id) is None<|MERGE_RESOLUTION|>--- conflicted
+++ resolved
@@ -25,8 +25,6 @@
     os.environ["TESTING_MODE"] = "false"
 
 
-<<<<<<< HEAD
-=======
 @pytest.mark.asyncio
 async def test_update_plan_multi_tenant() -> None:
     with tenant_context("tenant_update_a"):
@@ -45,7 +43,6 @@
         assert await get_plan(plan.id) is None
 
 
->>>>>>> 4259ef60
 @pytest.mark.asyncio
 async def test_delete_plan_wrong_tenant() -> None:
     with tenant_context("tenant_del_a"):
