# Docker Compose v2 Configuration for MCP Server Microservices
services:
  mcp-base-builder:
    build:
      context: .
      dockerfile: docker/base.Dockerfile
    image: mcp-base:latest # Tag the built image
    profiles:
      - builder # So it's not always brought up with `up`

  # Fluentd for Logging Requirements
  mcp-fluentd:
    image: fluent/fluentd:v1.16
    container_name: mcp-fluentd
    user: 1000:1000
    ports:
      - "24224:24224"
      - "24224:24224/udp"
    volumes:
      - ./fluentd/conf:/fluentd/etc
      - ./fluentd/log:/var/log/fluentd
    command: ["fluentd", "-c", "/fluentd/etc/fluent.conf", "-v"]
    restart: unless-stopped
    healthcheck:
      test: ["CMD-SHELL", "fluentd --dry-run -c /fluentd/etc/fluent.conf || exit 1"]
      interval: 15s
      timeout: 5s
      retries: 5
    logging:
      driver: "json-file"
    networks:
      mcp-network:
        aliases:
          - fluentd

  # Message Broker for Inter-Service Communication
  redis:
    image: redis:7-alpine
    container_name: mcp-redis
    restart: unless-stopped
    ports:
      - "6379:6379"
    volumes:
      - ./redis/redis.conf:/usr/local/etc/redis/redis.conf:ro
      - redis_data:/data
    command: redis-server --appendonly yes
    healthcheck:
      test: ["CMD", "redis-cli", "ping"]
      interval: 10s
      timeout: 5s
      retries: 3
    networks:
      - mcp-network
    logging:
      driver: "json-file"

  # RabbitMQ for Message Queue
  rabbitmq:
    image: rabbitmq:3.8-management
    container_name: mcp-rabbitmq
    restart: unless-stopped
    ports:
      - "5672:5672"
      - "15672:15672"
    volumes:
      - rabbitmq_data:/var/lib/rabbitmq
    environment:
      - RABBITMQ_DEFAULT_USER=mcp_user
      - RABBITMQ_DEFAULT_PASS=${RABBITMQ_PASSWORD:-mcp_secure_password}
    healthcheck:
      test: ["CMD", "rabbitmq-diagnostics", "ping"]
      interval: 10s
      timeout: 5s
      retries: 10
      start_period: 30s
    networks:
      - mcp-network
    logging:
      driver: "json-file"

  # PostgreSQL for Database Service
  postgres:
    image: postgres:15-alpine
    container_name: mcp-postgres
    restart: unless-stopped
    ports:
      - "5432:5432"
    volumes:
      - postgres_data:/var/lib/postgresql/data
      - postgres_backups:/backups
      - ./database/init:/docker-entrypoint-initdb.d:ro
      - ./database/scripts:/scripts:ro
    environment:
      # Core PostgreSQL Configuration
      - POSTGRES_DB=mcp_database
      - POSTGRES_USER=mcp_user
      - POSTGRES_PASSWORD=${POSTGRES_PASSWORD:-mcp_secure_password}
      - POSTGRES_MULTIPLE_DATABASES=plan_management_db,git_worktree_db,workflow_orchestrator_db,verification_feedback_db,staff_db,grafana_db,auth_db,multi_developer_orchestrator_db
      
      # Performance & Corruption Prevention
      - POSTGRES_INITDB_ARGS=--data-checksums
      - POSTGRESQL_SHARED_PRELOAD_LIBRARIES=pg_stat_statements
      - POSTGRESQL_LOG_CHECKPOINTS=on
      - POSTGRESQL_LOG_CONNECTIONS=on
      - POSTGRESQL_LOG_DISCONNECTIONS=on
      - POSTGRESQL_LOG_LOCK_WAITS=on
      - POSTGRESQL_LOG_STATEMENT=all
      - POSTGRESQL_CHECKPOINT_SEGMENTS=32
      - POSTGRESQL_CHECKPOINT_COMPLETION_TARGET=0.9
      - POSTGRESQL_WAL_BUFFERS=16MB
      - POSTGRESQL_EFFECTIVE_CACHE_SIZE=256MB
      - POSTGRESQL_WORK_MEM=4MB
      - POSTGRESQL_MAINTENANCE_WORK_MEM=64MB
      - POSTGRESQL_SYNCHRONOUS_COMMIT=on
      - POSTGRESQL_FSYNC=on
      - POSTGRESQL_FULL_PAGE_WRITES=on
      
      # Backup Configuration
      - POSTGRES_BACKUP_RETENTION_DAYS=7
      - POSTGRES_BACKUP_SCHEDULE=0 2 * * *
    command: >
      postgres
      -c max_connections=200
      -c shared_buffers=256MB
      -c effective_cache_size=1GB
      -c maintenance_work_mem=64MB
      -c checkpoint_completion_target=0.9
      -c wal_buffers=16MB
      -c default_statistics_target=100
      -c random_page_cost=1.1
      -c effective_io_concurrency=200
      -c work_mem=4MB
      -c min_wal_size=1GB
      -c max_wal_size=4GB
      -c max_worker_processes=8
      -c max_parallel_workers=8
      -c max_parallel_maintenance_workers=4
      -c log_statement=all
      -c log_duration=on
      -c log_checkpoints=on
      -c log_connections=on
      -c log_disconnections=on
      -c log_lock_waits=on
      -c deadlock_timeout=1s
      -c shared_preload_libraries=pg_stat_statements
      -c track_activity_query_size=2048
      -c pg_stat_statements.track=all
      -c fsync=on
      -c synchronous_commit=on
      -c full_page_writes=on
      -c wal_log_hints=on
    healthcheck:
      test: ["CMD-SHELL", "pg_isready -U mcp_user -d mcp_database && psql -U mcp_user -d mcp_database -c 'SELECT 1;' >/dev/null 2>&1"]
      interval: 30s
      timeout: 10s
      retries: 5
      start_period: 60s
    networks:
      - mcp-network
    logging:
      driver: "json-file"
      options:
        max-size: "50m"
        max-file: "5"

  # PostgreSQL Monitoring & Backup Service
  postgres-monitor:
    image: postgres:15-alpine
    container_name: mcp-postgres-monitor
    restart: unless-stopped
    environment:
      - POSTGRES_USER=mcp_user
      - POSTGRES_PASSWORD=${POSTGRES_PASSWORD:-mcp_secure_password}
      - POSTGRES_MONITOR_INTERVAL=300
    volumes:
      - postgres_backups:/backups
      - ./database/scripts:/scripts:ro
    depends_on:
      postgres:
        condition: service_healthy
    command: >
      sh -c "
        while true; do
          echo 'Running PostgreSQL monitoring check...'
          /scripts/monitor.sh || echo 'Monitor check failed'
          echo 'Running backup process...'
          /scripts/backup.sh || echo 'Backup failed'
          echo 'Waiting 1 hour until next check...'
          sleep 3600
        done
      "
    networks:
      - mcp-network
    logging:
      driver: "json-file"

  # Service Discovery and Configuration
  consul:
    image: consul:1.15
    container_name: mcp-consul
    restart: unless-stopped
    ports:
      - "8500:8500"
    command: consul agent -dev -client=0.0.0.0 -ui
    volumes:
      - consul_data:/consul/data
    healthcheck:
      test: ["CMD", "consul", "info"]
      interval: 10s
      timeout: 5s
      retries: 3
    networks:
      - mcp-network
    logging:
      driver: "json-file"

  # =====================================
  # CORE MCP MICROSERVICES
  # =====================================

  # Vault Agent for Model Router
  mcp-model-router-vault-agent:
    build:
      context: ./docker/vault-agent
      dockerfile: Dockerfile
    container_name: mcp-model-router-vault-agent
    restart: on-failure
    environment:
      - VAULT_ADDR=http://host.docker.internal:8200
      - VAULT_ROLE_ID_FILE=/run/secrets/model_router_vault_role_id
      - VAULT_SECRET_ID_FILE=/run/secrets/model_router_vault_secret_id
    volumes:
      - ./.secrets/model_router_vault_role_id:/run/secrets/model_router_vault_role_id:ro
      - ./.secrets/model_router_vault_secret_id:/run/secrets/model_router_vault_secret_id:ro
      - model_router_secrets:/vault/secrets:rw
      - ./vault/agent-configs/model-router/agent-config.hcl:/vault/agent-config.hcl:ro
      - ./vault/agent-configs/model-router/model_router_config.ctmpl:/vault/secrets/model_router_config.ctmpl:ro
<<<<<<< HEAD
    extra_hosts:
      - "host.docker.internal:host-gateway"
=======
    command: vault agent -config /vault/agent-config.hcl
>>>>>>> bee14608
    networks:
      - mcp-network
    depends_on:
      consul:
        condition: service_healthy
    healthcheck:
      test: ["CMD-SHELL", "pgrep vault || exit 1"]
      interval: 30s
      timeout: 10s
      retries: 3
      start_period: 10s
    logging:
      driver: "json-file"

  # Model Router Service
  model-router:
    build:
      context: .
      dockerfile: docker/model-router.Dockerfile
    image: mcp-model-router:latest
    restart: unless-stopped
    environment:
      - USE_ABACUS_AI=true
      - PREFER_LOCAL_MODELS=false
      - REDIS_URL=redis://redis:6379
      - CONSUL_URL=http://consul:8500
      - SERVICE_NAME=model-router
      - SERVICE_PORT=8001
      # Observability Configuration
      - LOG_FORMAT=json
      - LOG_LEVEL=INFO
      - TRACING_ENABLED=true
      - TEMPO_OTLP_ENDPOINT=http://tempo:4317
      # Model Router does not use a database directly
    # ports:
    #   - "8001:8001"
    depends_on:
      redis:
        condition: service_healthy
      consul:
        condition: service_healthy
      mcp-model-router-vault-agent:
        condition: service_healthy
    volumes:
      - ./logs/model-router:/app/logs
      - ./config:/app/config:ro
      - model_router_secrets:/vault/secrets:ro
    healthcheck:
      test: ["CMD", "curl", "-f", "http://localhost:8001/health"]
      interval: 30s
      timeout: 10s
      retries: 3
    networks:
      - mcp-network
    command: ["sh", "-c", "source /vault/secrets/.env && python start.py"]
    deploy:
      resources:
        limits:
          memory: 512M
          cpus: '0.5'
        reservations:
          memory: 256M
          cpus: '0.25'
    logging:
      driver: "json-file"

  # Vault Agent for Plan Management
  mcp-plan-management-vault-agent:
    build:
      context: ./docker/vault-agent
      dockerfile: Dockerfile
    container_name: mcp-plan-management-vault-agent
    restart: on-failure
    environment:
      - VAULT_ADDR=http://172.50.0.1:8200 # Docker host gateway
      - VAULT_ROLE_ID_FILE=/run/secrets/plan_management_vault_role_id
      - VAULT_SECRET_ID_FILE=/run/secrets/plan_management_vault_secret_id
    volumes:
      - ./.secrets/plan_management_vault_role_id:/run/secrets/plan_management_vault_role_id:ro
      - ./.secrets/plan_management_vault_secret_id:/run/secrets/plan_management_vault_secret_id:ro
      - plan_management_secrets:/vault/secrets:rw
      - ./vault/agent-configs/plan-management/agent-config.hcl:/vault/agent-config.hcl:ro
      - ./vault/agent-configs/plan-management/plan_management_config.ctmpl:/vault/secrets/plan_management_config.ctmpl:ro
<<<<<<< HEAD
=======
    command: vault agent -config /vault/agent-config.hcl
>>>>>>> bee14608
    networks:
      - mcp-network
    depends_on:
      consul:
        condition: service_healthy
    healthcheck:
      test: ["CMD-SHELL", "pgrep vault || exit 1"]
      interval: 30s
      timeout: 10s
      retries: 3
      start_period: 10s
    logging:
      driver: "json-file"

  # Plan Management Service
  plan-management:
    build:
      context: .
      dockerfile: docker/plan-management.Dockerfile
    image: mcp-plan-management:latest
    restart: unless-stopped
    environment:
      - REDIS_URL=redis://redis:6379
      - CONSUL_URL=http://consul:8500
      - SERVICE_NAME=plan-management
      - SERVICE_PORT=8002
      - DATABASE_URL=postgresql://mcp_user:${POSTGRES_PASSWORD:-mcp_secure_password}@postgres:5432/plan_management_db
      # Observability Configuration
      - LOG_FORMAT=json
      - LOG_LEVEL=INFO
      - TRACING_ENABLED=true
      - TEMPO_OTLP_ENDPOINT=http://tempo:4317
    # ports:
    #   - "8002:8002"
    depends_on:
      redis:
        condition: service_healthy
      postgres:
        condition: service_healthy
      consul:
        condition: service_healthy
      mcp-plan-management-vault-agent:
        condition: service_healthy
    volumes:
      - ./logs/plan-management:/app/logs
      - ./config:/app/config:ro
      - ./database/migrations:/app/database/migrations:ro
      - plan_storage:/app/data
      - plan_management_secrets:/vault/secrets:ro
    healthcheck:
      test: ["CMD", "curl", "-f", "http://localhost:8002/health"]
      interval: 30s
      timeout: 10s
      retries: 3
    networks:
      - mcp-network
    command: ["sh", "-c", "source /vault/secrets/.env && python start.py"]
    deploy:
      resources:
        limits:
          memory: 384M
          cpus: '0.4'
        reservations:
          memory: 192M
          cpus: '0.2'
    logging:
      driver: "json-file"

  # Vault Agent for Git Worktree Manager
  mcp-git-worktree-manager-vault-agent:
    build:
      context: ./docker/vault-agent
      dockerfile: Dockerfile
    container_name: mcp-git-worktree-manager-vault-agent
    restart: on-failure
    environment:
      - VAULT_ADDR=http://172.50.0.1:8200 # Docker host gateway
      - VAULT_ROLE_ID_FILE=/run/secrets/git_worktree_manager_vault_role_id
      - VAULT_SECRET_ID_FILE=/run/secrets/git_worktree_manager_vault_secret_id
    volumes:
      - ./.secrets/git_worktree_manager_vault_role_id:/run/secrets/git_worktree_manager_vault_role_id:ro
      - ./.secrets/git_worktree_manager_vault_secret_id:/run/secrets/git_worktree_manager_vault_secret_id:ro
      - git_worktree_manager_secrets:/vault/secrets:rw
      - ./vault/agent-configs/git-worktree-manager/agent-config.hcl:/vault/agent-config.hcl:ro
      - ./vault/agent-configs/git-worktree-manager/git_worktree_manager_config.ctmpl:/vault/secrets/git_worktree_manager_config.ctmpl:ro
<<<<<<< HEAD
=======
    command: vault agent -config /vault/agent-config.hcl
>>>>>>> bee14608
    networks:
      - mcp-network
    depends_on:
      consul:
        condition: service_healthy
    healthcheck:
      test: ["CMD-SHELL", "pgrep vault || exit 1"]
      interval: 30s
      timeout: 10s
      retries: 3
      start_period: 10s
    logging:
      driver: "json-file"

  # Git Worktree Manager Service
  git-worktree-manager:
    build:
      context: .
      dockerfile: docker/git-worktree.Dockerfile
    image: mcp-git-worktree-manager:latest
    restart: unless-stopped
    environment:
      - REDIS_URL=redis://redis:6379
      - CONSUL_URL=http://consul:8500
      - SERVICE_NAME=git-worktree-manager
      - SERVICE_PORT=8003
      - DATABASE_URL=postgresql://mcp_user:${POSTGRES_PASSWORD:-mcp_secure_password}@postgres:5432/git_worktree_db
      # Observability Configuration
      - LOG_FORMAT=json
      - LOG_LEVEL=INFO
      - TRACING_ENABLED=true
      - TEMPO_OTLP_ENDPOINT=http://tempo:4317
    # ports:
    #   - "8003:8003"
    depends_on:
      redis:
        condition: service_healthy
      postgres:
        condition: service_healthy
      consul:
        condition: service_healthy
      mcp-git-worktree-manager-vault-agent:
        condition: service_healthy
    volumes:
      - ./logs/git-worktree:/app/logs
      - ./config:/app/config:ro
      - git_repositories:/app/repositories
      - /var/run/docker.sock:/var/run/docker.sock:ro  # For Git operations
      - git_worktree_manager_secrets:/vault/secrets:ro
    healthcheck:
      test: ["CMD", "curl", "-f", "http://localhost:8003/health"]
      interval: 30s
      timeout: 10s
      retries: 3
    networks:
      - mcp-network
    command: ["sh", "-c", "source /vault/secrets/.env && python start.py"]
    deploy:
      resources:
        limits:
          memory: 256M
          cpus: '0.3'
        reservations:
          memory: 128M
          cpus: '0.15'
    logging:
      driver: "json-file"

  # Vault Agent for Workflow Orchestrator
  mcp-workflow-orchestrator-vault-agent:
    build:
      context: ./docker/vault-agent
      dockerfile: Dockerfile
    container_name: mcp-workflow-orchestrator-vault-agent
    restart: on-failure
    environment:
      - VAULT_ADDR=http://172.50.0.1:8200 # Docker host gateway
      - VAULT_ROLE_ID_FILE=/run/secrets/workflow_orchestrator_vault_role_id
      - VAULT_SECRET_ID_FILE=/run/secrets/workflow_orchestrator_vault_secret_id
    volumes:
      - ./.secrets/workflow_orchestrator_vault_role_id:/run/secrets/workflow_orchestrator_vault_role_id:ro
      - ./.secrets/workflow_orchestrator_vault_secret_id:/run/secrets/workflow_orchestrator_vault_secret_id:ro
      - workflow_orchestrator_secrets:/vault/secrets:rw
      - ./vault/agent-configs/workflow-orchestrator/agent-config.hcl:/vault/agent-config.hcl:ro
      - ./vault/agent-configs/workflow-orchestrator/workflow_orchestrator_config.ctmpl:/vault/secrets/workflow_orchestrator_config.ctmpl:ro
<<<<<<< HEAD
=======
    command: vault agent -config /vault/agent-config.hcl
>>>>>>> bee14608
    networks:
      - mcp-network
    depends_on:
      consul:
        condition: service_healthy
    healthcheck:
      test: ["CMD-SHELL", "pgrep vault || exit 1"]
      interval: 30s
      timeout: 10s
      retries: 3
      start_period: 10s
    logging:
      driver: "json-file"

  # Workflow Orchestrator Service
  workflow-orchestrator:
    build:
      context: .
      dockerfile: docker/workflow-orchestrator.Dockerfile
    image: mcp-workflow-orchestrator:latest
    restart: unless-stopped
    volumes:
      - ./src:/app/src  # Mount source code for development
      - ./logs/workflow-orchestrator:/app/logs
      - ./config:/app/config:ro
      - ./database/migrations:/app/database/migrations:ro
      - workflow_orchestrator_secrets:/vault/secrets:ro
    environment:
      - REDIS_URL=redis://redis:6379
      - CONSUL_URL=http://consul:8500
      - SERVICE_NAME=workflow-orchestrator
      - SERVICE_PORT=8004
      - DATABASE_URL=postgresql://mcp_user:${POSTGRES_PASSWORD:-mcp_secure_password}@postgres:5432/workflow_orchestrator_db
      - MODEL_ROUTER_URL=http://model-router:8001
      - PLAN_MANAGEMENT_URL=http://plan-management:8002
      - GIT_WORKTREE_URL=http://git-worktree-manager:8003
      - VERIFICATION_URL=http://verification-feedback:8005
      # Observability Configuration
      - LOG_FORMAT=json
      - LOG_LEVEL=INFO
      - TRACING_ENABLED=true
      - TEMPO_OTLP_ENDPOINT=http://tempo:4317
    # ports:
    #   - "8004:8004"
    depends_on:
      redis:
        condition: service_healthy
      postgres:
        condition: service_healthy
      consul:
        condition: service_healthy
      model-router:
        condition: service_healthy
      mcp-workflow-orchestrator-vault-agent:
        condition: service_healthy
    healthcheck:
      test: ["CMD", "curl", "-f", "http://localhost:8004/health"]
      interval: 30s
      timeout: 10s
      retries: 3
    networks:
      - mcp-network
    command: ["sh", "-c", "source /vault/secrets/.env && python start.py"]
    deploy:
      resources:
        limits:
          memory: 512M
          cpus: '0.6'
        reservations:
          memory: 256M
          cpus: '0.3'
    logging:
      driver: "json-file"

  # Vault Agent for Verification & Feedback Service
  mcp-verification-feedback-vault-agent:
    build:
      context: ./docker/vault-agent
      dockerfile: Dockerfile
    container_name: mcp-verification-feedback-vault-agent
    restart: on-failure
    environment:
      - VAULT_ADDR=http://172.50.0.1:8200 # Docker host gateway
      - VAULT_ROLE_ID_FILE=/run/secrets/verification_feedback_vault_role_id
      - VAULT_SECRET_ID_FILE=/run/secrets/verification_feedback_vault_secret_id
    volumes:
      - ./.secrets/verification_feedback_vault_role_id:/run/secrets/verification_feedback_vault_role_id:ro
      - ./.secrets/verification_feedback_vault_secret_id:/run/secrets/verification_feedback_vault_secret_id:ro
      - verification_feedback_secrets:/vault/secrets:rw
      - ./vault/agent-configs/verification-feedback/agent-config.hcl:/vault/agent-config.hcl:ro
      - ./vault/agent-configs/verification-feedback/verification_feedback_config.ctmpl:/vault/secrets/verification_feedback_config.ctmpl:ro
<<<<<<< HEAD
=======
    command: vault agent -config /vault/agent-config.hcl
>>>>>>> bee14608
    networks:
      - mcp-network
    depends_on:
      consul:
        condition: service_healthy
    healthcheck:
      test: ["CMD-SHELL", "pgrep vault || exit 1"]
      interval: 30s
      timeout: 10s
      retries: 3
      start_period: 10s
    logging:
      driver: "json-file"

  # Verification & Feedback Service
  verification-feedback:
    build:
      context: .
      dockerfile: docker/verification-feedback.Dockerfile
    image: mcp-verification-feedback:latest
    restart: unless-stopped
    environment:
      - REDIS_URL=redis://redis:6379
      - CONSUL_URL=http://consul:8500
      - SERVICE_NAME=verification-feedback
      - SERVICE_PORT=8005
      - MODEL_ROUTER_URL=http://model-router:8001
      # Observability Configuration
      - LOG_FORMAT=json
      - LOG_LEVEL=INFO
      - TRACING_ENABLED=true
      - TEMPO_OTLP_ENDPOINT=http://tempo:4317
    # ports:
    #   - "8005:8005"
    depends_on:
      redis:
        condition: service_healthy
      postgres:
        condition: service_healthy
      consul:
        condition: service_healthy
      model-router:
        condition: service_healthy
      mcp-verification-feedback-vault-agent:
        condition: service_healthy
    volumes:
      - ./logs/verification-feedback:/app/logs
      - ./config:/app/config:ro
      - ./database/migrations:/app/database/migrations:ro
      - verification_feedback_secrets:/vault/secrets:ro
    healthcheck:
      test: ["CMD", "curl", "-f", "http://localhost:8005/health"]
      interval: 30s
      timeout: 10s
      retries: 3
    networks:
      - mcp-network
    command: ["sh", "-c", "source /vault/secrets/.env && python start.py"]
    deploy:
      resources:
        limits:
          memory: 384M
          cpus: '0.4'
        reservations:
          memory: 192M
          cpus: '0.2'
    logging:
      driver: "json-file"

  # Vault Agent for Staff Service
  mcp-staff-service-vault-agent:
    build:
      context: ./docker/vault-agent
      dockerfile: Dockerfile
    container_name: mcp-staff-service-vault-agent
    restart: on-failure
    environment:
      - VAULT_ADDR=http://172.50.0.1:8200 # Docker host gateway
      - VAULT_ROLE_ID_FILE=/run/secrets/staff_service_vault_role_id
      - VAULT_SECRET_ID_FILE=/run/secrets/staff_service_vault_secret_id
    volumes:
      - ./.secrets/staff_service_vault_role_id:/run/secrets/staff_service_vault_role_id:ro
      - ./.secrets/staff_service_vault_secret_id:/run/secrets/staff_service_vault_secret_id:ro
      - staff_service_secrets:/vault/secrets:rw
      - ./vault/agent-configs/staff-service/agent-config.hcl:/vault/agent-config.hcl:ro
      - ./vault/agent-configs/staff-service/staff_service_config.ctmpl:/vault/secrets/staff_service_config.ctmpl:ro
<<<<<<< HEAD
=======
    command: vault agent -config /vault/agent-config.hcl
>>>>>>> bee14608
    networks:
      - mcp-network
    depends_on:
      consul:
        condition: service_healthy
    healthcheck:
      test: ["CMD-SHELL", "pgrep vault || exit 1"]
      interval: 30s
      timeout: 10s
      retries: 3
      start_period: 10s
    logging:
      driver: "json-file"

  # Staff Management Service
  staff-service:
    build:
      context: .
      dockerfile: docker/staff-service.Dockerfile
    image: mcp-staff-service:latest
    restart: unless-stopped
    environment:
      - REDIS_URL=redis://redis:6379
      - CONSUL_URL=http://consul:8500
      - SERVICE_NAME=staff-service
      - SERVICE_PORT=8006
      - DATABASE_URL=postgresql://mcp_user:${POSTGRES_PASSWORD:-mcp_secure_password}@postgres:5432/staff_db
    # ports:
    #   - "8006:8006"
    depends_on:
      redis:
        condition: service_healthy
      postgres:
        condition: service_healthy
      consul:
        condition: service_healthy
      mcp-staff-service-vault-agent:
        condition: service_healthy
    volumes:
      - ./logs/staff-service:/app/logs
      - ./config:/app/config:ro
      - staff_service_secrets:/vault/secrets:ro
    healthcheck:
      test: ["CMD", "curl", "-f", "http://localhost:8006/health"]
      interval: 30s
      timeout: 10s
      retries: 3
    networks:
      - mcp-network
    command: ["sh", "-c", "source /vault/secrets/.env && python start.py"]
    deploy:
      resources:
        limits:
          memory: 256M
          cpus: '0.3'
        reservations:
          memory: 128M
          cpus: '0.15'
    logging:
      driver: "json-file"

  # Vault Agent for Auth Service
  mcp-auth-service-vault-agent:
    build:
      context: ./docker/vault-agent
      dockerfile: Dockerfile
    container_name: mcp-auth-service-vault-agent
    restart: on-failure
    environment:
      - VAULT_ADDR=http://172.50.0.1:8200 # Docker host gateway
      - VAULT_ROLE_ID_FILE=/run/secrets/auth_service_vault_role_id
      - VAULT_SECRET_ID_FILE=/run/secrets/auth_service_vault_secret_id
    volumes:
      - ./.secrets/auth_service_vault_role_id:/run/secrets/auth_service_vault_role_id:ro
      - ./.secrets/auth_service_vault_secret_id:/run/secrets/auth_service_vault_secret_id:ro
      - auth_service_secrets:/vault/secrets:rw
      - ./vault/agent-configs/auth-service/agent-config.hcl:/vault/agent-config.hcl:ro
      - ./vault/agent-configs/auth-service/auth_config.ctmpl:/vault/secrets/auth_config.ctmpl:ro
<<<<<<< HEAD
=======
    command: vault agent -config /vault/agent-config.hcl
>>>>>>> bee14608
    networks:
      - mcp-network
    depends_on:
      consul:
        condition: service_healthy
    healthcheck:
      test: ["CMD-SHELL", "pgrep vault || exit 1"]
      interval: 30s
      timeout: 10s
      retries: 3
      start_period: 10s
    logging:
      driver: "json-file"

  # Authentication Service - CRITICAL FOR SECURITY
  auth-service:
    build:
      context: .
      dockerfile: docker/auth-service.Dockerfile
    image: mcp-auth-service:latest
    restart: unless-stopped
    environment:
      - REDIS_URL=redis://redis:6379
      - CONSUL_URL=http://consul:8500
      - SERVICE_NAME=auth-service
      - SERVICE_PORT=8007
      - DATABASE_URL=postgresql://mcp_user:${POSTGRES_PASSWORD:-mcp_secure_password}@postgres:5432/auth_db
      - JWT_EXPIRY_HOURS=24
      - ENABLE_GITHUB_OAUTH=false
    ports:
      - "8007:8007"
    depends_on:
      redis:
        condition: service_healthy
      postgres:
        condition: service_healthy
      consul:
        condition: service_healthy
      mcp-auth-service-vault-agent:
        condition: service_healthy
    volumes:
      - ./logs/auth-service:/app/logs
      - ./config:/app/config:ro
      - auth_service_secrets:/vault/secrets:ro
    healthcheck:
      test: ["CMD", "curl", "-f", "http://localhost:8007/health"]
      interval: 30s
      timeout: 10s
      retries: 3
    networks:
      - mcp-network
    command: ["sh", "-c", "source /vault/secrets/auth_config.env && python start.py"]
    deploy:
      resources:
        limits:
          memory: 256M
          cpus: '0.3'
        reservations:
          memory: 128M
          cpus: '0.15'
    logging:
      driver: "json-file"

  # =====================================
  # AGENT FRAMEWORK SERVICES
  # =====================================

  # A2A Communication Hub
  a2a-communication:
    build:
      context: .
      dockerfile: docker/a2a-communication.Dockerfile
    image: mcp-a2a-communication:latest
    restart: unless-stopped
    environment:
      - REDIS_URL=redis://redis:6379
      - RABBITMQ_URL=amqp://mcp_user:${RABBITMQ_PASSWORD:-mcp_secure_password}@rabbitmq:5672/%2F
      - CONSUL_URL=http://consul:8500
      - SERVICE_NAME=a2a-communication
      - SERVICE_PORT=8010
      # A2A Communication does not use a database directly
    # ports:
    #   - "8010:8010"
    depends_on:
      redis:
        condition: service_healthy
      consul:
        condition: service_healthy
    volumes:
      - ./logs/a2a-communication:/app/logs
      - ./config:/app/config:ro
    healthcheck:
      test: ["CMD", "curl", "-f", "http://localhost:8010/health"]
      interval: 30s
      timeout: 10s
      retries: 3
    networks:
      - mcp-network
    deploy:
      resources:
        limits:
          memory: 256M
          cpus: '0.3'
        reservations:
          memory: 128M
          cpus: '0.15'
    logging:
      driver: "json-file"

  # Agent Pool Manager
  agent-pool:
    build:
      context: .
      dockerfile: docker/agent-pool.Dockerfile
    image: mcp-agent-pool:latest
    restart: unless-stopped
    environment:
      - REDIS_URL=redis://redis:6379
      - CONSUL_URL=http://consul:8500
      - SERVICE_NAME=agent-pool
      - SERVICE_PORT=8011
      # Agent Pool does not use a database directly
      - A2A_COMMUNICATION_URL=http://a2a-communication:8010
    # ports:
    #   - "8011:8011"
    depends_on:
      redis:
        condition: service_healthy
      consul:
        condition: service_healthy
      a2a-communication:
        condition: service_healthy
    volumes:
      - ./logs/agent-pool:/app/logs
      - ./config:/app/config:ro
    healthcheck:
      test: ["CMD", "curl", "-f", "http://localhost:8011/health"]
      interval: 30s
      timeout: 10s
      retries: 3
    networks:
      - mcp-network
    deploy:
      resources:
        limits:
          memory: 384M
          cpus: '0.4'
        reservations:
          memory: 192M
          cpus: '0.2'
    logging:
      driver: "json-file"

  # Collaboration Orchestrator
  collaboration-orchestrator:
    build:
      context: .
      dockerfile: docker/collaboration-orchestrator.Dockerfile
    image: mcp-collaboration-orchestrator:latest
    restart: unless-stopped
    environment:
      - REDIS_URL=redis://redis:6379
      - RABBITMQ_URL=amqp://mcp_user:${RABBITMQ_PASSWORD:-mcp_secure_password}@rabbitmq:5672/%2F
      - CONSUL_URL=http://consul:8500
      - SERVICE_NAME=collaboration-orchestrator
      - SERVICE_PORT=8012
      # Multi-developer orchestrator database configuration
      - MULTI_DEVELOPER_ORCHESTRATOR_DB_HOST=postgres
      - MULTI_DEVELOPER_ORCHESTRATOR_DB_USER=mcp_user
      - MULTI_DEVELOPER_ORCHESTRATOR_DB_PASSWORD=${POSTGRES_PASSWORD:-mcp_secure_password}
      - MULTI_DEVELOPER_ORCHESTRATOR_DB_PORT=5432
      - MULTI_DEVELOPER_ORCHESTRATOR_DB_NAME=multi_developer_orchestrator_db
      - A2A_COMMUNICATION_URL=http://a2a-communication:8010
      - AGENT_POOL_URL=http://agent-pool:8011
    # ports:
    #   - "8012:8012"
    depends_on:
      - redis
      - consul
      - a2a-communication
      - agent-pool
    volumes:
      - ./logs/collaboration-orchestrator:/app/logs
      - ./config:/app/config:ro
    healthcheck:
      test: ["CMD", "curl", "-f", "http://localhost:8012/health"]
      interval: 30s
      timeout: 10s
      retries: 3
    networks:
      - mcp-network
    deploy:
      resources:
        limits:
          memory: 512M
          cpus: '0.5'
        reservations:
          memory: 256M
          cpus: '0.25'
    logging:
      driver: "json-file"

  # Specialized Agent Services
  planner-agent:
    build:
      context: .
      dockerfile: docker/planner-agent.Dockerfile
    image: mcp-planner-agent:latest
    restart: unless-stopped
    environment:
      - REDIS_URL=redis://redis:6379
      - RABBITMQ_URL=amqp://mcp_user:${RABBITMQ_PASSWORD:-mcp_secure_password}@rabbitmq:5672/%2F
      - CONSUL_URL=http://consul:8500
      - SERVICE_NAME=planner-agent
      - SERVICE_PORT=8013
      - A2A_COMMUNICATION_URL=http://a2a-communication:8010
      - AGENT_ID=planner-001
      - AGENT_NAME=Primary-Planner
    # ports:
    #   - "8013:8013"
    depends_on:
      redis:
        condition: service_healthy
      consul:
        condition: service_healthy
      a2a-communication:
        condition: service_healthy
    volumes:
      - ./logs/planner-agent:/app/logs
      - ./config:/app/config:ro
    # No health check - this is a background agent using RabbitMQ
    networks:
      - mcp-network
    deploy:
      resources:
        limits:
          memory: 256M
          cpus: '0.3'
        reservations:
          memory: 128M
          cpus: '0.15'
    logging:
      driver: "json-file"

  security-agent:
    build:
      context: .
      dockerfile: docker/security-agent.Dockerfile
    image: mcp-security-agent:latest
    restart: unless-stopped
    environment:
      - REDIS_URL=redis://redis:6379
      - RABBITMQ_URL=amqp://mcp_user:${RABBITMQ_PASSWORD:-mcp_secure_password}@rabbitmq:5672/%2F
      - CONSUL_URL=http://consul:8500
      - SERVICE_NAME=security-agent
      - SERVICE_PORT=8014
      - A2A_COMMUNICATION_URL=http://a2a-communication:8010
      - AGENT_ID=security-001
      - AGENT_NAME=Primary-Security
    # ports:
    #   - "8014:8014"
    depends_on:
      redis:
        condition: service_healthy
      consul:
        condition: service_healthy
      a2a-communication:
        condition: service_healthy
    volumes:
      - ./logs/security-agent:/app/logs
      - ./config:/app/config:ro
    # No health check - this is a background agent using RabbitMQ
    networks:
      - mcp-network
    deploy:
      resources:
        limits:
          memory: 256M
          cpus: '0.3'
        reservations:
          memory: 128M
          cpus: '0.15'
    logging:
      driver: "json-file"

  developer-agent:
    build:
      context: .
      dockerfile: docker/developer-agent.Dockerfile
    image: mcp-developer-agent:latest
    restart: unless-stopped
    environment:
      - REDIS_URL=redis://redis:6379
      - RABBITMQ_URL=amqp://mcp_user:${RABBITMQ_PASSWORD:-mcp_secure_password}@rabbitmq:5672/%2F
      - CONSUL_URL=http://consul:8500
      - SERVICE_NAME=developer-agent
      - SERVICE_PORT=8015
      - A2A_COMMUNICATION_URL=http://a2a-communication:8010
      - AGENT_ID=developer-001
      - AGENT_NAME=Primary-Developer
      - SPECIALIZATIONS=python,javascript,fastapi
    # ports:
    #   - "8015:8015"
    depends_on:
      redis:
        condition: service_healthy
      consul:
        condition: service_healthy
      a2a-communication:
        condition: service_healthy
    volumes:
      - ./logs/developer-agent:/app/logs
      - ./config:/app/config:ro
    # No health check - this is a background agent using RabbitMQ
    networks:
      - mcp-network
    deploy:
      resources:
        limits:
          memory: 384M
          cpus: '0.4'
        reservations:
          memory: 192M
          cpus: '0.2'
    logging:
      driver: "json-file"

  # Agent Monitor (for real-time agent activity monitoring)
  agent-monitor:
    build:
      context: .
      dockerfile: docker/agent-monitor.Dockerfile
    image: mcp-agent-monitor:latest
    restart: unless-stopped
    environment:
      - REDIS_URL=redis://redis:6379
      - CONSUL_URL=http://consul:8500
      - SERVICE_NAME=agent-monitor
      - SERVICE_PORT=8016
      - A2A_COMMUNICATION_URL=http://a2a-communication:8010
      - AGENT_POOL_URL=http://agent-pool:8011
      - COLLABORATION_URL=http://collaboration-orchestrator:8012
    # ports:
    #   - "8016:8016"
    depends_on:
      - redis
      - consul
      - a2a-communication
      - agent-pool
      - collaboration-orchestrator
    volumes:
      - ./logs/agent-monitor:/app/logs
      - ./config:/app/config:ro
    healthcheck:
      test: ["CMD", "curl", "-f", "http://localhost:8016/health"]
      interval: 30s
      timeout: 10s
      retries: 3
    networks:
      - mcp-network
    deploy:
      resources:
        limits:
          memory: 256M
          cpus: '0.3'
        reservations:
          memory: 128M
          cpus: '0.15'
    logging:
      driver: "json-file"

  # =====================================
  # FRONTEND APPLICATION
  # =====================================

  # Vault Agent for Frontend
  mcp-frontend-vault-agent:
    build:
      context: ./docker/vault-agent
      dockerfile: Dockerfile
    container_name: mcp-frontend-vault-agent
    restart: on-failure
    environment:
      - VAULT_ADDR=http://172.50.0.1:8200 # Docker host gateway
      - VAULT_ROLE_ID_FILE=/run/secrets/frontend_vault_role_id
      - VAULT_SECRET_ID_FILE=/run/secrets/frontend_vault_secret_id
    volumes:
      - ./.secrets/frontend_vault_role_id:/run/secrets/frontend_vault_role_id:ro
      - ./.secrets/frontend_vault_secret_id:/run/secrets/frontend_vault_secret_id:ro
      - frontend_secrets:/vault/secrets:rw
      - ./vault/agent-configs/frontend/agent-config.hcl:/vault/agent-config.hcl:ro
      - ./vault/agent-configs/frontend/nextauth_config.ctmpl:/vault/secrets/nextauth_config.ctmpl:ro
<<<<<<< HEAD
=======
    command: vault agent -config /vault/agent-config.hcl
>>>>>>> bee14608
    networks:
      - mcp-network
    depends_on:
      consul:
        condition: service_healthy
    healthcheck:
      test: ["CMD-SHELL", "pgrep vault || exit 1"]
      interval: 30s
      timeout: 10s
      retries: 3
      start_period: 10s
    logging:
      driver: "json-file"

  # Customer Frontend React/Next.js Application
  frontend:
    build:
      context: ./frontend
      dockerfile: Dockerfile.dev
    image: mcp-frontend:latest
    restart: unless-stopped
    environment:
      - NODE_ENV=development
      - NEXT_PUBLIC_API_URL=http://nginx/api
      - PORT=3000
    ports:
      - "3002:3000"
    volumes:
      - ./frontend:/app
      - /app/node_modules
      - /app/.next
      - frontend_secrets:/vault/secrets:ro
    healthcheck:
      test: ["CMD", "curl", "-f", "http://localhost:3000/api/health"]
      interval: 30s
      timeout: 10s
      retries: 3
      start_period: 40s
    networks:
      - mcp-network
    deploy:
      resources:
        limits:
          memory: 2G
          cpus: '0.5'
        reservations:
          memory: 256M
          cpus: '0.25'
    logging:
      driver: "json-file"

  # Vault Agent for Staff Frontend
  mcp-staff-frontend-vault-agent:
    build:
      context: ./docker/vault-agent
      dockerfile: Dockerfile
    container_name: mcp-staff-frontend-vault-agent
    restart: on-failure
    environment:
      - VAULT_ADDR=http://172.50.0.1:8200 # Docker host gateway
      - VAULT_ROLE_ID_FILE=/run/secrets/staff_frontend_vault_role_id
      - VAULT_SECRET_ID_FILE=/run/secrets/staff_frontend_vault_secret_id
    volumes:
      - ./.secrets/staff_frontend_vault_role_id:/run/secrets/staff_frontend_vault_role_id:ro
      - ./.secrets/staff_frontend_vault_secret_id:/run/secrets/staff_frontend_vault_secret_id:ro
      - staff_frontend_secrets:/vault/secrets:rw
      - ./vault/agent-configs/staff-frontend/agent-config.hcl:/vault/agent-config.hcl:ro
      - ./vault/agent-configs/staff-frontend/nextauth_config.ctmpl:/vault/secrets/nextauth_config.ctmpl:ro
<<<<<<< HEAD
=======
    command: vault agent -config /vault/agent-config.hcl
>>>>>>> bee14608
    networks:
      - mcp-network
    depends_on:
      consul:
        condition: service_healthy
    healthcheck:
      test: ["CMD-SHELL", "pgrep vault || exit 1"]
      interval: 30s
      timeout: 10s
      retries: 3
      start_period: 10s
    logging:
      driver: "json-file"

  # Staff Frontend React/Next.js Application
  staff-frontend:
    build:
      context: ./staff-frontend
      dockerfile: Dockerfile.dev
    image: mcp-staff-frontend:latest
    restart: unless-stopped
    environment:
      - NODE_ENV=development
      - NEXT_PUBLIC_API_URL=http://nginx/api/staff
      - PORT=3001
      - NEXTAUTH_SECRET_FILE=/vault/secrets/nextauth_config.env
    ports:
      - "3004:3001"
    volumes:
      - ./staff-frontend:/app
      - /app/node_modules
      - /app/.next
      - staff_frontend_secrets:/vault/secrets:ro
    healthcheck:
      test: ["CMD", "curl", "-f", "http://localhost:3001/api/health"]
      interval: 30s
      timeout: 10s
      retries: 3
      start_period: 40s
    networks:
      - mcp-network
    depends_on:
      mcp-staff-frontend-vault-agent:
        condition: service_healthy
    command: ["sh", "-c", "source /vault/secrets/nextauth_config.env && npm run dev"]
    deploy:
      resources:
        limits:
          memory: 2G
          cpus: '0.5'
        reservations:
          memory: 256M
          cpus: '0.25'
    logging:
      driver: "json-file"

  # =====================================
  # MONITORING & OBSERVABILITY
  # =====================================

  # API Gateway / Load Balancer
  nginx:
    image: nginx:alpine
    restart: unless-stopped
    ports:
      - "80:80"
      - "443:443"
    volumes:
      - ./nginx/nginx.conf:/etc/nginx/nginx.conf:ro
      - ./nginx/conf.d:/etc/nginx/conf.d:ro
      - ./nginx/ssl:/etc/nginx/ssl:ro
      - ./logs/nginx:/var/log/nginx
    depends_on:
      - frontend
      - model-router
      - plan-management
      - git-worktree-manager
      - workflow-orchestrator
      - verification-feedback
      - staff-service
      - auth-service
      - staff-frontend
      - mcp-fluentd
    logging:
      driver: "json-file"
    healthcheck:
      test: ["CMD", "curl", "-f", "http://localhost/health"]
      interval: 30s
      timeout: 10s
      retries: 3
      start_period: 30s
    networks:
      - mcp-network

  # Metrics Collection
  prometheus:
    image: prom/prometheus:latest
    restart: unless-stopped
    ports:
      - "9090:9090"
    volumes:
      - ./monitoring/prometheus.yml:/etc/prometheus/prometheus.yml:ro
      - prometheus_data:/prometheus
    command:
      - '--config.file=/etc/prometheus/prometheus.yml'
      - '--storage.tsdb.path=/prometheus'
      - '--web.console.libraries=/etc/prometheus/console_libraries'
      - '--web.console.templates=/etc/prometheus/consoles'
      - '--storage.tsdb.retention.time=200h'
      - '--web.enable-lifecycle'
    networks:
      - mcp-network
    depends_on:
      - mcp-fluentd
    logging:
      driver: "json-file"

  # Vault Agent for Grafana
  mcp-grafana-vault-agent:
    build:
      context: ./docker/vault-agent
      dockerfile: Dockerfile
    container_name: mcp-grafana-vault-agent
    restart: on-failure
    environment:
      - VAULT_ADDR=http://172.50.0.1:8200 # Docker host gateway
      - VAULT_ROLE_ID_FILE=/run/secrets/grafana_vault_role_id
      - VAULT_SECRET_ID_FILE=/run/secrets/grafana_vault_secret_id
    volumes:
      - ./.secrets/grafana_vault_role_id:/run/secrets/grafana_vault_role_id:ro
      - ./.secrets/grafana_vault_secret_id:/run/secrets/grafana_vault_secret_id:ro
      - grafana_secrets:/vault/secrets:rw
      - ./vault/agent-configs/grafana/agent-config.hcl:/vault/agent-config.hcl:ro
      - ./vault/agent-configs/grafana/grafana_config.ctmpl:/vault/secrets/grafana_config.ctmpl:ro
<<<<<<< HEAD
=======
    command: vault agent -config /vault/agent-config.hcl
>>>>>>> bee14608
    networks:
      - mcp-network
    depends_on:
      consul:
        condition: service_healthy
    healthcheck:
      test: ["CMD-SHELL", "pgrep vault || exit 1"]
      interval: 30s
      timeout: 10s
      retries: 3
      start_period: 10s
    logging:
      driver: "json-file"

  # Metrics Visualization
  grafana:
    image: grafana/grafana:latest
    restart: unless-stopped
    ports:
      - "3005:3000"
    environment:
      # Database Configuration for Persistence
      - GF_DATABASE_TYPE=postgres
      - GF_DATABASE_HOST=postgres:5432
      - GF_DATABASE_NAME=grafana_db
      - GF_DATABASE_USER=mcp_user
      - GF_DATABASE_PASSWORD=${POSTGRES_PASSWORD:-mcp_secure_password}
      - GF_DATABASE_SSL_MODE=disable
      - GF_DATABASE_MAX_IDLE_CONN=2
      - GF_DATABASE_MAX_OPEN_CONN=5
      - GF_DATABASE_CONN_MAX_LIFETIME=14400
      
      # Security Configuration
      - GF_SECURITY_ADMIN_USER_FILE=/vault/secrets/grafana_config.env
      - GF_SECURITY_ADMIN_PASSWORD_FILE=/vault/secrets/grafana_config.env
      - GF_SECURITY_SECRET_KEY_FILE=/vault/secrets/grafana_config.env
      - GF_USERS_ALLOW_SIGN_UP=false
      - GF_USERS_AUTO_ASSIGN_ORG=true
      - GF_USERS_AUTO_ASSIGN_ORG_ROLE=Viewer
      
      # Persistence Configuration
      - GF_PATHS_DATA=/var/lib/grafana
      - GF_PATHS_LOGS=/var/lib/grafana/logs
      - GF_PATHS_PLUGINS=/var/lib/grafana/plugins
      - GF_PATHS_PROVISIONING=/etc/grafana/provisioning
      
      # Performance & Reliability
      - GF_LOG_LEVEL=info
      - GF_LOG_MODE=console,file
      - GF_DATABASE_LOG_QUERIES=false
      - GF_FEATURE_TOGGLES_ENABLE=publicDashboards
      
      # Domain Configuration
      - GF_SERVER_DOMAIN=grafana.ethical-ai-insider.com
      - GF_SERVER_ROOT_URL=https://grafana.ethical-ai-insider.com
      - GF_SERVER_SERVE_FROM_SUB_PATH=false
    volumes:
      - grafana_data:/var/lib/grafana
      - grafana_logs:/var/lib/grafana/logs
      - ./monitoring/grafana/dashboards-clean:/etc/grafana/provisioning/dashboards:ro
      - ./monitoring/grafana/datasources:/etc/grafana/provisioning/datasources:ro
      - ./monitoring/grafana/init:/docker-entrypoint-initdb.d:ro
      - grafana_secrets:/vault/secrets:ro
    depends_on:
      postgres:
        condition: service_healthy
      prometheus:
        condition: service_started
      
      mcp-grafana-vault-agent:
        condition: service_healthy
    healthcheck:
      test: ["CMD-SHELL", "curl -f http://localhost:3000/api/health || exit 1"]
      interval: 30s
      timeout: 10s
      retries: 5
      start_period: 60s
    networks:
      - mcp-network
    deploy:
      resources:
        limits:
          memory: 512M
          cpus: '0.5'
        reservations:
          memory: 256M
          cpus: '0.25'
    logging:
      driver: "json-file"

  # Log Aggregation - Loki (Grafana Stack)
  loki:
    image: grafana/loki:2.9.0
    restart: unless-stopped
    depends_on:
      - consul
    ports:
      - "3100:3100"
    volumes:
      - ./monitoring/loki-config.yml:/etc/loki/local-config.yaml:ro
      - loki_data:/loki
    command: -config.file=/etc/loki/local-config.yaml
    healthcheck:
      test: ["CMD-SHELL", "wget --no-verbose --tries=1 --spider http://localhost:3100/ready || exit 1"]
      interval: 30s
      timeout: 10s
      retries: 3
    networks:
      - mcp-network
    deploy:
      resources:
        limits:
          memory: 512M
          cpus: '0.5'
        reservations:
          memory: 256M
          cpus: '0.25'
    logging:
      driver: "json-file"

  # Distributed Tracing - Tempo (Grafana Stack)
  tempo:
    image: grafana/tempo:2.2.0
    restart: unless-stopped
    ports:
      - "3200:3200"   # Tempo HTTP
      - "14268:14268" # Jaeger HTTP
      - "4317:4317"   # OTLP gRPC
      - "4318:4318"   # OTLP HTTP
    volumes:
      - ./monitoring/tempo-config.yml:/etc/tempo.yaml:ro
      - tempo_data:/tmp/tempo
    command: ["-config.file=/etc/tempo.yaml"]
    healthcheck:
      test: ["CMD-SHELL", "wget --no-verbose --tries=1 --spider http://localhost:3200/ready || exit 1"]
      interval: 30s
      timeout: 10s
      retries: 3
    networks:
      - mcp-network
    depends_on:
      mcp-fluentd:
        condition: service_healthy
    logging:
      driver: "json-file"
    deploy:
      resources:
        limits:
          memory: 512M
          cpus: '0.5'
        reservations:
          memory: 256M
          cpus: '0.25'

  # Log Shipping to Loki - Promtail
  promtail:
    image: grafana/promtail:2.9.0
    restart: unless-stopped
    volumes:
      - ./monitoring/promtail-config.yml:/etc/promtail/config.yml:ro
      - ./logs:/var/log/mcp:ro
      - /var/lib/docker/containers:/var/lib/docker/containers:ro
      - /var/run/docker.sock:/var/run/docker.sock:ro
    command: -config.file=/etc/promtail/config.yml
    depends_on:
      loki:
        condition: service_healthy
    networks:
      - mcp-network
    deploy:
      resources:
        limits:
          memory: 256M
          cpus: '0.3'
        reservations:
          memory: 128M
          cpus: '0.15'
    logging:
      driver: "json-file"

  # Legacy Log Aggregation (Elastic Stack) - Optional for migration
  elasticsearch:
    image: docker.elastic.co/elasticsearch/elasticsearch:8.8.0
    restart: unless-stopped
    profiles:
      - legacy-logging
    environment:
      - discovery.type=single-node
      - "ES_JAVA_OPTS=-Xms512m -Xmx512m"
      - xpack.security.enabled=false
    ports:
      - "9200:9200"
    volumes:
      - elasticsearch_data:/usr/share/elasticsearch/data
    networks:
      - mcp-network
    depends_on:
      mcp-fluentd:
        condition: service_healthy
    logging:
      driver: "json-file"

  # Legacy Log Visualization
  kibana:
    image: docker.elastic.co/kibana/kibana:8.8.0
    restart: unless-stopped
    profiles:
      - legacy-logging
    ports:
      - "5601:5601"
    environment:
      - ELASTICSEARCH_HOSTS=http://elasticsearch:9200
    depends_on:
      - elasticsearch
      - mcp-fluentd
    logging:
      driver: "json-file"
    networks:
      - mcp-network

  # Legacy Log Shipping
  filebeat:
    image: docker.elastic.co/beats/filebeat:8.12.0
    restart: unless-stopped
    profiles:
      - legacy-logging
    user: root
    volumes:
      - ./monitoring/filebeat.yml:/usr/share/filebeat/filebeat.yml:ro
      - ./logs:/var/log/mcp:ro
      - /var/lib/docker/containers:/var/lib/docker/containers:ro
      - /var/run/docker.sock:/var/run/docker.sock:ro
    depends_on:
      - elasticsearch
      - mcp-fluentd
    logging:
      driver: "json-file"
    networks:
      - mcp-network

  # Vault Agent for Cloudflare Tunnel
  mcp-cloudflare-tunnel-vault-agent:
    build:
      context: ./docker/vault-agent
      dockerfile: Dockerfile
    container_name: mcp-cloudflare-tunnel-vault-agent
    restart: on-failure
<<<<<<< HEAD
=======
    command: vault agent -config /vault/agent-config.hcl
>>>>>>> bee14608
    networks:
      - mcp-network
    depends_on:
      consul:
        condition: service_healthy
    environment:
      - VAULT_ADDR=http://172.50.0.1:8200 # Docker host gateway
      - VAULT_ROLE_ID_FILE=/run/secrets/cloudflare_tunnel_vault_role_id
      - VAULT_SECRET_ID_FILE=/run/secrets/cloudflare_tunnel_vault_secret_id
    volumes:
      - ./.secrets/cloudflare_tunnel_vault_role_id:/run/secrets/cloudflare_tunnel_vault_role_id:ro
      - ./.secrets/cloudflare_tunnel_vault_secret_id:/run/secrets/cloudflare_tunnel_vault_secret_id:ro
      - cloudflare_tunnel_secrets:/vault/secrets:rw
      - ./vault/agent-configs/cloudflare-tunnel/agent-config.hcl:/vault/agent-configs/cloudflare-tunnel/agent-config.hcl:ro
      - ./vault/agent-configs/cloudflare-tunnel/cloudflare_tunnel_config.ctmpl:/vault/secrets/cloudflare_tunnel_config.ctmpl:ro
    healthcheck:
      test: ["CMD-SHELL", "pgrep vault || exit 1"]
      interval: 30s
      timeout: 10s
      retries: 3
      start_period: 10s
    logging:
      driver: "json-file"

  # Cloudflare Tunnel Service
  cloudflare-tunnel:
    image: cloudflare/cloudflared:latest
    container_name: mcp-cloudflare-tunnel
    restart: unless-stopped
    command: tunnel --config /etc/cloudflared/config.yml run
    volumes:
      - ./cloudflare-tunnel/config.yml:/etc/cloudflared/config.yml:ro
      - ./.secrets/cloudflare_tunnel_credentials.json:/etc/cloudflared/credentials.json:ro
    environment:
      - TUNNEL_METRICS=0.0.0.0:9080
    networks:
      - mcp-network
    depends_on:
      - nginx
      - mcp-cloudflare-tunnel-vault-agent
      - mcp-fluentd
    logging:
      driver: "json-file"
    healthcheck:
      test: ["CMD-SHELL", "nc -z localhost 9080 || exit 1"]
      interval: 30s
      timeout: 10s
      retries: 3
      start_period: 60s
    deploy:
      resources:
        limits:
          memory: 128M
          cpus: '0.2'
        reservations:
          memory: 64M
          cpus: '0.1'


  # =====================================
  # DEVELOPMENT & TESTING
  # =====================================

  # Development Tools Container
  dev-tools:
    build:
      context: .
      dockerfile: docker/dev-tools.Dockerfile
    image: mcp-dev-tools:latest
    restart: "no"
    profiles:
      - dev
    environment:
      - REDIS_URL=redis://redis:6379
      - POSTGRES_URL=postgresql://mcp_user:${POSTGRES_PASSWORD:-mcp_secure_password}@postgres:5432/mcp_database # Default DB for dev-tools
      - PYTHONPATH=/workspace:/home/mcp/.local/lib/python3.11/site-packages
      - PATH=/home/mcp/.local/bin:$PATH
      - RABBITMQ_URL=amqp://mcp_user:${RABBITMQ_PASSWORD:-mcp_secure_password}@rabbitmq:5672/%2F
    volumes:
      - .:/workspace
      - ./logs:/workspace/logs
    working_dir: /workspace
    depends_on:
      - redis
      - postgres
      - rabbitmq
    networks:
      - mcp-network
    tty: true
    stdin_open: true
    command: bash -c "./dev-tools-command.sh"
    logging:
      driver: "json-file"

# =====================================
# NETWORKS
# =====================================
networks:
  mcp-network:
    driver: bridge
    ipam:
      config:
        - subnet: 172.50.0.0/16

# =====================================
# VOLUMES
# =====================================


volumes:
  redis_data:
    driver: local
  rabbitmq_data:
    driver: local
  postgres_data:
    driver: local
  postgres_backups:
    driver: local
  consul_data:
    driver: local
  plan_storage:
    driver: local
  git_repositories:
    driver: local
  prometheus_data:
    driver: local
  grafana_data:
    driver: local
  grafana_logs:
    driver: local
  loki_data:
    driver: local
  tempo_data:
    driver: local
  elasticsearch_data:
    driver: local
  frontend_secrets:
    driver: local
  staff_frontend_secrets:
    driver: local
  auth_service_secrets:
    driver: local
  grafana_secrets:
    driver: local
  model_router_secrets:
    driver: local
  plan_management_secrets:
    driver: local
  git_worktree_manager_secrets:
    driver: local
  workflow_orchestrator_secrets:
    driver: local
  verification_feedback_secrets:
    driver: local
  staff_service_secrets:
    driver: local
  cloudflare_tunnel_secrets:
    driver: local<|MERGE_RESOLUTION|>--- conflicted
+++ resolved
@@ -235,12 +235,8 @@
       - model_router_secrets:/vault/secrets:rw
       - ./vault/agent-configs/model-router/agent-config.hcl:/vault/agent-config.hcl:ro
       - ./vault/agent-configs/model-router/model_router_config.ctmpl:/vault/secrets/model_router_config.ctmpl:ro
-<<<<<<< HEAD
     extra_hosts:
       - "host.docker.internal:host-gateway"
-=======
-    command: vault agent -config /vault/agent-config.hcl
->>>>>>> bee14608
     networks:
       - mcp-network
     depends_on:
@@ -324,10 +320,6 @@
       - plan_management_secrets:/vault/secrets:rw
       - ./vault/agent-configs/plan-management/agent-config.hcl:/vault/agent-config.hcl:ro
       - ./vault/agent-configs/plan-management/plan_management_config.ctmpl:/vault/secrets/plan_management_config.ctmpl:ro
-<<<<<<< HEAD
-=======
-    command: vault agent -config /vault/agent-config.hcl
->>>>>>> bee14608
     networks:
       - mcp-network
     depends_on:
@@ -413,10 +405,6 @@
       - git_worktree_manager_secrets:/vault/secrets:rw
       - ./vault/agent-configs/git-worktree-manager/agent-config.hcl:/vault/agent-config.hcl:ro
       - ./vault/agent-configs/git-worktree-manager/git_worktree_manager_config.ctmpl:/vault/secrets/git_worktree_manager_config.ctmpl:ro
-<<<<<<< HEAD
-=======
-    command: vault agent -config /vault/agent-config.hcl
->>>>>>> bee14608
     networks:
       - mcp-network
     depends_on:
@@ -502,10 +490,6 @@
       - workflow_orchestrator_secrets:/vault/secrets:rw
       - ./vault/agent-configs/workflow-orchestrator/agent-config.hcl:/vault/agent-config.hcl:ro
       - ./vault/agent-configs/workflow-orchestrator/workflow_orchestrator_config.ctmpl:/vault/secrets/workflow_orchestrator_config.ctmpl:ro
-<<<<<<< HEAD
-=======
-    command: vault agent -config /vault/agent-config.hcl
->>>>>>> bee14608
     networks:
       - mcp-network
     depends_on:
@@ -597,10 +581,6 @@
       - verification_feedback_secrets:/vault/secrets:rw
       - ./vault/agent-configs/verification-feedback/agent-config.hcl:/vault/agent-config.hcl:ro
       - ./vault/agent-configs/verification-feedback/verification_feedback_config.ctmpl:/vault/secrets/verification_feedback_config.ctmpl:ro
-<<<<<<< HEAD
-=======
-    command: vault agent -config /vault/agent-config.hcl
->>>>>>> bee14608
     networks:
       - mcp-network
     depends_on:
@@ -687,10 +667,6 @@
       - staff_service_secrets:/vault/secrets:rw
       - ./vault/agent-configs/staff-service/agent-config.hcl:/vault/agent-config.hcl:ro
       - ./vault/agent-configs/staff-service/staff_service_config.ctmpl:/vault/secrets/staff_service_config.ctmpl:ro
-<<<<<<< HEAD
-=======
-    command: vault agent -config /vault/agent-config.hcl
->>>>>>> bee14608
     networks:
       - mcp-network
     depends_on:
@@ -769,10 +745,6 @@
       - auth_service_secrets:/vault/secrets:rw
       - ./vault/agent-configs/auth-service/agent-config.hcl:/vault/agent-config.hcl:ro
       - ./vault/agent-configs/auth-service/auth_config.ctmpl:/vault/secrets/auth_config.ctmpl:ro
-<<<<<<< HEAD
-=======
-    command: vault agent -config /vault/agent-config.hcl
->>>>>>> bee14608
     networks:
       - mcp-network
     depends_on:
@@ -1165,10 +1137,6 @@
       - frontend_secrets:/vault/secrets:rw
       - ./vault/agent-configs/frontend/agent-config.hcl:/vault/agent-config.hcl:ro
       - ./vault/agent-configs/frontend/nextauth_config.ctmpl:/vault/secrets/nextauth_config.ctmpl:ro
-<<<<<<< HEAD
-=======
-    command: vault agent -config /vault/agent-config.hcl
->>>>>>> bee14608
     networks:
       - mcp-network
     depends_on:
@@ -1237,10 +1205,6 @@
       - staff_frontend_secrets:/vault/secrets:rw
       - ./vault/agent-configs/staff-frontend/agent-config.hcl:/vault/agent-config.hcl:ro
       - ./vault/agent-configs/staff-frontend/nextauth_config.ctmpl:/vault/secrets/nextauth_config.ctmpl:ro
-<<<<<<< HEAD
-=======
-    command: vault agent -config /vault/agent-config.hcl
->>>>>>> bee14608
     networks:
       - mcp-network
     depends_on:
@@ -1375,10 +1339,6 @@
       - grafana_secrets:/vault/secrets:rw
       - ./vault/agent-configs/grafana/agent-config.hcl:/vault/agent-config.hcl:ro
       - ./vault/agent-configs/grafana/grafana_config.ctmpl:/vault/secrets/grafana_config.ctmpl:ro
-<<<<<<< HEAD
-=======
-    command: vault agent -config /vault/agent-config.hcl
->>>>>>> bee14608
     networks:
       - mcp-network
     depends_on:
@@ -1626,10 +1586,6 @@
       dockerfile: Dockerfile
     container_name: mcp-cloudflare-tunnel-vault-agent
     restart: on-failure
-<<<<<<< HEAD
-=======
-    command: vault agent -config /vault/agent-config.hcl
->>>>>>> bee14608
     networks:
       - mcp-network
     depends_on:
