--- conflicted
+++ resolved
@@ -9,10 +9,7 @@
 import Input from '@/components/ui/Input'
 import { useRouter } from 'next/navigation'
 import { debug } from '@/lib/utils'
-<<<<<<< HEAD
 import { USER_STATUS_COLORS, USER_STATUS_ICONS } from '@/lib/statusHelpers'
-=======
->>>>>>> ab5b20e8
 import {
   UserGroupIcon,
   PlusIcon,
@@ -37,29 +34,12 @@
 }
 
 const getRoleColor = (role: string) => roleColors[role] ?? 'bg-gray-500/10 text-gray-400'
-<<<<<<< HEAD
 
 const getStatusColor = (status: string) =>
   USER_STATUS_COLORS[status] ?? USER_STATUS_COLORS.active
 
 const getStatusIcon = (status: string) =>
   USER_STATUS_ICONS[status] ?? USER_STATUS_ICONS.active
-=======
-
-const statusColors: Record<string, string> = {
-  active: 'bg-green-500/10 text-green-400',
-  inactive: 'bg-yellow-500/10 text-yellow-400',
-  suspended: 'bg-red-500/10 text-red-400',
-}
-
-const getStatusColor = (status: string) => statusColors[status] ?? 'bg-gray-500/10 text-gray-400'
-
-const statusIcons: Record<string, JSX.Element> = {
-  active: <CheckCircleIcon className="h-4 w-4" />,
-  inactive: <ClockIcon className="h-4 w-4" />,
-  suspended: <ExclamationTriangleIcon className="h-4 w-4" />,
-}
->>>>>>> ab5b20e8
 
 const getStatusIcon = (status: string) => statusIcons[status] ?? <ClockIcon className="h-4 w-4" />
 
