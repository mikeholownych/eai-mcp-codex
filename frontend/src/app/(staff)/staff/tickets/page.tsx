'use client'

import React, { useState, useEffect } from 'react'
import { useAuth } from '@/contexts/AuthContext'
import { useTickets, useTicketActions, useTicketStats } from '@/hooks/useStaff'
import { Ticket } from '@/lib/staffApi'
import Card from '@/components/ui/Card'
import Button from '@/components/ui/Button'
import { debug } from '@/lib/utils'
<<<<<<< HEAD
import {
  TICKET_STATUS_COLORS,
  TICKET_STATUS_ICONS,
} from '@/lib/statusHelpers'
=======
>>>>>>> ab5b20e8
import {
  LifebuoyIcon,
  MagnifyingGlassIcon,
  ClockIcon,
  CheckCircleIcon,
  ExclamationTriangleIcon,
  UserCircleIcon,
  TagIcon,
  ChatBubbleBottomCenterTextIcon,
  ArrowRightIcon,
  FunnelIcon,
} from '@heroicons/react/24/outline'


const priorityColors: Record<string, string> = {
  urgent: 'bg-red-500/10 text-red-400 border-red-500/20',
  high: 'bg-orange-500/10 text-orange-400 border-orange-500/20',
  medium: 'bg-yellow-500/10 text-yellow-400 border-yellow-500/20',
  low: 'bg-green-500/10 text-green-400 border-green-500/20',
}

const getPriorityColor = (priority: string) =>
  priorityColors[priority] ?? 'bg-gray-500/10 text-gray-400 border-gray-500/20'
<<<<<<< HEAD

const getStatusColor = (status: string) =>
  TICKET_STATUS_COLORS[status] ?? TICKET_STATUS_COLORS.open

const getStatusIcon = (status: string) =>
  TICKET_STATUS_ICONS[status] ?? TICKET_STATUS_ICONS.open
=======

const statusColors: Record<string, string> = {
  open: 'bg-blue-500/10 text-blue-400',
  'in-progress': 'bg-yellow-500/10 text-yellow-400',
  'waiting-customer': 'bg-purple-500/10 text-purple-400',
  resolved: 'bg-green-500/10 text-green-400',
  closed: 'bg-gray-500/10 text-gray-400',
}

const getStatusColor = (status: string) => statusColors[status] ?? 'bg-gray-500/10 text-gray-400'

const statusIcons: Record<string, JSX.Element> = {
  open: <ClockIcon className="h-4 w-4" />,
  'in-progress': <ExclamationTriangleIcon className="h-4 w-4" />,
  'waiting-customer': <ClockIcon className="h-4 w-4" />,
  resolved: <CheckCircleIcon className="h-4 w-4" />,
  closed: <CheckCircleIcon className="h-4 w-4" />,
}
>>>>>>> ab5b20e8

const getStatusIcon = (status: string) => statusIcons[status] ?? <ClockIcon className="h-4 w-4" />

const categories = [
  'All Categories',
  'API',
  'Billing',
  'Performance',
  'Bug Report',
  'Feature Request',
  'Account',
  'Security',
  'General'
]

export default function StaffTicketManagement() {
  const { user } = useAuth()
  const [searchTerm, setSearchTerm] = useState('')
  const [selectedStatus, setSelectedStatus] = useState<string>('all')
  const [selectedPriority, setSelectedPriority] = useState<string>('all')
  const [selectedCategory, setSelectedCategory] = useState<string>('All Categories')
  const [selectedTicket, setSelectedTicket] = useState<Ticket | null>(null)
  const [currentPage, setCurrentPage] = useState(1)

  // Build filters for API call
  const filters = {
    page: currentPage,
    per_page: 20,
    status: selectedStatus === 'all' ? undefined : selectedStatus,
    priority: selectedPriority === 'all' ? undefined : selectedPriority,
    category: selectedCategory === 'All Categories' ? undefined : selectedCategory,
    search: searchTerm || undefined
  }

  const { tickets, total, loading, error, refetch } = useTickets(filters)
  const { stats: ticketStats, loading: statsLoading } = useTicketStats()
  const { assignTicket, updateTicketStatus, updateTicketPriority, loading: actionLoading } = useTicketActions()

  // Check if user has permission to view tickets
  if (!user || !['admin', 'manager', 'support'].includes(user.role)) {
    return (
      <div className="text-center py-12">
        <ExclamationTriangleIcon className="mx-auto h-12 w-12 text-red-400" />
        <h3 className="mt-2 text-sm font-medium text-white">Access Denied</h3>
        <p className="mt-1 text-sm text-gray-400">
          You don't have permission to access support tickets.
        </p>
      </div>
    )
  }

  if (loading) {
    return (
      <div className="flex items-center justify-center h-64">
        <div className="animate-spin rounded-full h-32 w-32 border-b-2 border-white"></div>
      </div>
    )
  }

  if (error) {
    return (
      <div className="text-center py-12">
        <ExclamationTriangleIcon className="mx-auto h-12 w-12 text-red-400" />
        <h3 className="mt-2 text-sm font-medium text-white">Error Loading Tickets</h3>
        <p className="mt-1 text-sm text-gray-400">{error}</p>
        <Button variant="outline" className="mt-4" onClick={refetch}>
          Try Again
        </Button>
      </div>
    )
  }

  const handleAssignTicket = async (ticketId: string, assignTo: string) => {
    try {
      await assignTicket(ticketId, assignTo)
      refetch() // Refresh the tickets list
    } catch (error) {
      debug('Failed to assign ticket', error)
      alert('Failed to assign ticket')
    }
  }

  const handleUpdateStatus = async (ticketId: string, newStatus: string) => {
    try {
      await updateTicketStatus(ticketId, newStatus)
      refetch() // Refresh the tickets list
      if (selectedTicket && selectedTicket.id === ticketId) {
        // Update the selected ticket status for immediate UI feedback
        setSelectedTicket({ ...selectedTicket, status: newStatus as any })
      }
    } catch (error) {
      debug('Failed to update ticket status', error)
      alert('Failed to update ticket status')
    }
  }

  const handleUpdatePriority = async (ticketId: string, newPriority: string) => {
    try {
      await updateTicketPriority(ticketId, newPriority)
      refetch() // Refresh the tickets list
      if (selectedTicket && selectedTicket.id === ticketId) {
        // Update the selected ticket priority for immediate UI feedback
        setSelectedTicket({ ...selectedTicket, priority: newPriority as any })
      }
    } catch (error) {
      debug('Failed to update ticket priority', error)
      alert('Failed to update ticket priority')
    }
  }

  const handleViewTicket = (ticket: Ticket) => {
    setSelectedTicket(ticket)
  }

  if (selectedTicket) {
    return (
      <div className="space-y-6">
        <div className="flex items-center justify-between">
          <Button
            variant="outline"
            onClick={() => setSelectedTicket(null)}
          >
            ← Back to Tickets
          </Button>
          <div className="flex items-center space-x-3">
            <span className={`inline-flex items-center px-3 py-1 rounded-full text-sm font-medium ${getStatusColor(selectedTicket.status)}`}>
              {getStatusIcon(selectedTicket.status)}
              <span className="ml-1">{selectedTicket.status.replace('-', ' ').toUpperCase()}</span>
            </span>
            <span className={`inline-flex items-center px-3 py-1 rounded-full text-sm font-medium border ${getPriorityColor(selectedTicket.priority)}`}>
              {selectedTicket.priority.toUpperCase()}
            </span>
          </div>
        </div>

        <Card className="p-6">
          <div className="space-y-6">
            <div>
              <h1 className="text-2xl font-bold text-white mb-2">{selectedTicket.title}</h1>
              <p className="text-gray-400">{selectedTicket.id}</p>
            </div>

            <div className="grid grid-cols-1 lg:grid-cols-3 gap-6">
              <div className="lg:col-span-2">
                <div className="bg-slate-700/50 rounded-lg p-4 mb-6">
                  <h3 className="text-sm font-medium text-gray-300 mb-2">Description</h3>
                  <p className="text-white">{selectedTicket.description}</p>
                </div>

                <div className="bg-slate-700/50 rounded-lg p-4">
                  <h3 className="text-sm font-medium text-gray-300 mb-4">Conversation</h3>
                  <div className="space-y-4">
                    <div className="flex items-start space-x-3">
                      <UserCircleIcon className="h-8 w-8 text-gray-400 mt-1" />
                      <div className="flex-1">
                        <div className="flex items-center space-x-2 mb-1">
                          <span className="text-sm font-medium text-white">{selectedTicket.customer.name}</span>
                          <span className="text-xs text-gray-500">Customer</span>
                          <span className="text-xs text-gray-500">{new Date(selectedTicket.created_at).toLocaleString()}</span>
                        </div>
                        <div className="bg-slate-600 rounded-lg p-3">
                          <p className="text-sm text-white">{selectedTicket.description}</p>
                        </div>
                      </div>
                    </div>
                    
                    <div className="text-center text-sm text-gray-500">
                      {selectedTicket.message_count - 1} more messages...
                    </div>
                  </div>
                </div>
              </div>

              <div className="lg:col-span-1">
                <Card className="p-4">
                  <h3 className="text-sm font-medium text-gray-300 mb-4">Ticket Details</h3>
                  <div className="space-y-4">
                    <div>
                      <label className="text-xs text-gray-400">Customer</label>
                      <div className="mt-1">
                        <p className="text-sm text-white">{selectedTicket.customer.name}</p>
                        <p className="text-xs text-gray-400">{selectedTicket.customer.email}</p>
                        <span className="inline-flex items-center px-2 py-1 rounded text-xs bg-blue-500/10 text-blue-400 mt-1">
                          {selectedTicket.customer.plan}
                        </span>
                      </div>
                    </div>

                    <div>
                      <label className="text-xs text-gray-400">Category</label>
                      <div className="flex items-center mt-1">
                        <TagIcon className="h-4 w-4 text-gray-400 mr-2" />
                        <span className="text-sm text-white">{selectedTicket.category}</span>
                      </div>
                    </div>

                    <div>
                      <label className="text-xs text-gray-400">Assigned To</label>
                      <p className="text-sm text-white mt-1">{selectedTicket.assigned_to || 'Unassigned'}</p>
                    </div>

                    <div>
                      <label className="text-xs text-gray-400">Created</label>
                      <p className="text-sm text-white mt-1">{new Date(selectedTicket.created_at).toLocaleDateString()}</p>
                    </div>

                    <div>
                      <label className="text-xs text-gray-400">Last Updated</label>
                      <p className="text-sm text-white mt-1">{new Date(selectedTicket.updated_at).toLocaleDateString()}</p>
                    </div>

                    {selectedTicket.response_time && (
                      <div>
                        <label className="text-xs text-gray-400">Response Time</label>
                        <p className="text-sm text-white mt-1">{selectedTicket.response_time}h</p>
                      </div>
                    )}
                  </div>

                  <div className="mt-6 space-y-2">
                    <Button variant="primary" size="sm" className="w-full">
                      Reply to Customer
                    </Button>
                    <Button 
                      variant="outline" 
                      size="sm" 
                      className="w-full"
                      disabled={actionLoading}
                      onClick={() => {
                        const nextStatus = selectedTicket.status === 'open' ? 'in-progress' : 
                                          selectedTicket.status === 'in-progress' ? 'resolved' :
                                          selectedTicket.status === 'resolved' ? 'closed' : 'open'
                        handleUpdateStatus(selectedTicket.id, nextStatus)
                      }}
                    >
                      {actionLoading ? 'Updating...' : 'Update Status'}
                    </Button>
                    <Button 
                      variant="outline" 
                      size="sm" 
                      className="w-full"
                      disabled={actionLoading}
                      onClick={() => handleAssignTicket(selectedTicket.id, user?.name || 'Current User')}
                    >
                      {actionLoading ? 'Assigning...' : 'Assign to Me'}
                    </Button>
                  </div>
                </Card>
              </div>
            </div>
          </div>
        </Card>
      </div>
    )
  }

  return (
    <div className="space-y-6">
      {/* Header */}
      <div>
        <h1 className="text-2xl font-bold text-white">Support Tickets</h1>
        <p className="text-gray-400">Manage and respond to customer support requests</p>
      </div>

      {/* Stats Cards */}
      <div className="grid grid-cols-1 gap-5 sm:grid-cols-2 lg:grid-cols-4">
        <Card className="p-6">
          <div className="flex items-center">
            <div className="flex-shrink-0">
              <LifebuoyIcon className="h-8 w-8 text-blue-400" />
            </div>
            <div className="ml-5">
              <p className="text-sm font-medium text-gray-400">Total Tickets</p>
              <p className="text-2xl font-semibold text-white">
                {statsLoading ? '-' : (ticketStats?.total_tickets || 0)}
              </p>
            </div>
          </div>
        </Card>

        <Card className="p-6">
          <div className="flex items-center">
            <div className="flex-shrink-0">
              <ClockIcon className="h-8 w-8 text-yellow-400" />
            </div>
            <div className="ml-5">
              <p className="text-sm font-medium text-gray-400">Open Tickets</p>
              <p className="text-2xl font-semibold text-white">
                {statsLoading ? '-' : (ticketStats?.by_status?.open || 0)}
              </p>
            </div>
          </div>
        </Card>

        <Card className="p-6">
          <div className="flex items-center">
            <div className="flex-shrink-0">
              <ExclamationTriangleIcon className="h-8 w-8 text-orange-400" />
            </div>
            <div className="ml-5">
              <p className="text-sm font-medium text-gray-400">In Progress</p>
              <p className="text-2xl font-semibold text-white">
                {statsLoading ? '-' : (ticketStats?.by_status?.['in-progress'] || 0)}
              </p>
            </div>
          </div>
        </Card>

        <Card className="p-6">
          <div className="flex items-center">
            <div className="flex-shrink-0">
              <CheckCircleIcon className="h-8 w-8 text-green-400" />
            </div>
            <div className="ml-5">
              <p className="text-sm font-medium text-gray-400">Avg Response</p>
              <p className="text-2xl font-semibold text-white">
                {statsLoading ? '-' : `${(ticketStats?.avg_response_time || 0).toFixed(1)}h`}
              </p>
            </div>
          </div>
        </Card>
      </div>

      {/* Filters */}
      <Card className="p-6">
        <div className="grid grid-cols-1 md:grid-cols-5 gap-4">
          <div className="relative">
            <MagnifyingGlassIcon className="absolute left-3 top-1/2 transform -translate-y-1/2 h-4 w-4 text-gray-400" />
            <input
              type="text"
              placeholder="Search tickets..."
              value={searchTerm}
              onChange={(e) => setSearchTerm(e.target.value)}
              className="w-full pl-10 bg-slate-700 text-white rounded-lg px-3 py-2 border border-slate-600 focus:border-orange-500 focus:ring-1 focus:ring-orange-500"
            />
          </div>

          <select
            value={selectedStatus}
            onChange={(e) => setSelectedStatus(e.target.value)}
            className="bg-slate-700 text-white rounded-lg px-3 py-2 border border-slate-600 focus:border-orange-500 focus:ring-1 focus:ring-orange-500"
          >
            <option value="all">All Status</option>
            <option value="open">Open</option>
            <option value="in-progress">In Progress</option>
            <option value="waiting-customer">Waiting Customer</option>
            <option value="resolved">Resolved</option>
            <option value="closed">Closed</option>
          </select>

          <select
            value={selectedPriority}
            onChange={(e) => setSelectedPriority(e.target.value)}
            className="bg-slate-700 text-white rounded-lg px-3 py-2 border border-slate-600 focus:border-orange-500 focus:ring-1 focus:ring-orange-500"
          >
            <option value="all">All Priority</option>
            <option value="urgent">Urgent</option>
            <option value="high">High</option>
            <option value="medium">Medium</option>
            <option value="low">Low</option>
          </select>

          <select
            value={selectedCategory}
            onChange={(e) => setSelectedCategory(e.target.value)}
            className="bg-slate-700 text-white rounded-lg px-3 py-2 border border-slate-600 focus:border-orange-500 focus:ring-1 focus:ring-orange-500"
          >
            {categories.map((category) => (
              <option key={category} value={category}>{category}</option>
            ))}
          </select>

          <div className="text-sm text-gray-400 flex items-center">
            {tickets.length} of {total} tickets
          </div>
        </div>
      </Card>

      {/* Tickets List */}
      <div className="space-y-4">
        {tickets.map((ticket) => (
          <Card key={ticket.id} className="p-6 hover:bg-slate-700/30 transition-colors cursor-pointer" onClick={() => handleViewTicket(ticket)}>
            <div className="flex items-start justify-between">
              <div className="flex-1">
                <div className="flex items-center space-x-3 mb-2">
                  <h3 className="text-lg font-semibold text-white">{ticket.title}</h3>
                  <span className={`inline-flex items-center px-2 py-1 rounded-full text-xs font-medium ${getStatusColor(ticket.status)}`}>
                    {getStatusIcon(ticket.status)}
                    <span className="ml-1">{ticket.status.replace('-', ' ')}</span>
                  </span>
                  <span className={`inline-flex items-center px-2 py-1 rounded-full text-xs font-medium border ${getPriorityColor(ticket.priority)}`}>
                    {ticket.priority.toUpperCase()}
                  </span>
                </div>
                
                <p className="text-gray-400 mb-3 line-clamp-2">{ticket.description}</p>
                
                <div className="grid grid-cols-2 md:grid-cols-4 gap-4 text-sm text-gray-500">
                  <div className="flex items-center">
                    <UserCircleIcon className="h-4 w-4 mr-1" />
                    <span>{ticket.customer.name}</span>
                  </div>
                  <div className="flex items-center">
                    <TagIcon className="h-4 w-4 mr-1" />
                    <span>{ticket.category}</span>
                  </div>
                  <div className="flex items-center">
                    <ClockIcon className="h-4 w-4 mr-1" />
                    <span>{new Date(ticket.created_at).toLocaleDateString()}</span>
                  </div>
                  <div className="flex items-center">
                    <ChatBubbleBottomCenterTextIcon className="h-4 w-4 mr-1" />
                    <span>{ticket.message_count} messages</span>
                  </div>
                </div>
              </div>
              
              <ArrowRightIcon className="h-5 w-5 text-gray-400 ml-4" />
            </div>
          </Card>
        ))}
      </div>

      {tickets.length === 0 && !loading && (
        <Card className="p-12 text-center">
          <LifebuoyIcon className="h-12 w-12 text-gray-400 mx-auto mb-4" />
          <h3 className="text-lg font-medium text-white mb-2">No tickets found</h3>
          <p className="text-gray-400">
            No support tickets match your current filters.
          </p>
        </Card>
      )}
    </div>
  )
}<|MERGE_RESOLUTION|>--- conflicted
+++ resolved
@@ -7,13 +7,10 @@
 import Card from '@/components/ui/Card'
 import Button from '@/components/ui/Button'
 import { debug } from '@/lib/utils'
-<<<<<<< HEAD
 import {
   TICKET_STATUS_COLORS,
   TICKET_STATUS_ICONS,
 } from '@/lib/statusHelpers'
-=======
->>>>>>> ab5b20e8
 import {
   LifebuoyIcon,
   MagnifyingGlassIcon,
@@ -37,33 +34,12 @@
 
 const getPriorityColor = (priority: string) =>
   priorityColors[priority] ?? 'bg-gray-500/10 text-gray-400 border-gray-500/20'
-<<<<<<< HEAD
 
 const getStatusColor = (status: string) =>
   TICKET_STATUS_COLORS[status] ?? TICKET_STATUS_COLORS.open
 
 const getStatusIcon = (status: string) =>
   TICKET_STATUS_ICONS[status] ?? TICKET_STATUS_ICONS.open
-=======
-
-const statusColors: Record<string, string> = {
-  open: 'bg-blue-500/10 text-blue-400',
-  'in-progress': 'bg-yellow-500/10 text-yellow-400',
-  'waiting-customer': 'bg-purple-500/10 text-purple-400',
-  resolved: 'bg-green-500/10 text-green-400',
-  closed: 'bg-gray-500/10 text-gray-400',
-}
-
-const getStatusColor = (status: string) => statusColors[status] ?? 'bg-gray-500/10 text-gray-400'
-
-const statusIcons: Record<string, JSX.Element> = {
-  open: <ClockIcon className="h-4 w-4" />,
-  'in-progress': <ExclamationTriangleIcon className="h-4 w-4" />,
-  'waiting-customer': <ClockIcon className="h-4 w-4" />,
-  resolved: <CheckCircleIcon className="h-4 w-4" />,
-  closed: <CheckCircleIcon className="h-4 w-4" />,
-}
->>>>>>> ab5b20e8
 
 const getStatusIcon = (status: string) => statusIcons[status] ?? <ClockIcon className="h-4 w-4" />
 
