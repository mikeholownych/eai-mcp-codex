'use client'

import React, { useState } from 'react'
import { useAuth } from '@/contexts/AuthContext'
import Card from '@/components/ui/Card'
import Button from '@/components/ui/Button'
import { useRouter } from 'next/navigation'
import { debug } from '@/lib/utils'
import { getBlogStatusColor, getBlogStatusIcon } from '@/lib/statusHelpers'
import {
  PencilSquareIcon,
  DocumentTextIcon,
  EyeIcon,
  TrashIcon,
  PlusIcon,
  MagnifyingGlassIcon,
  TagIcon,
  ShareIcon,
  ExclamationTriangleIcon,
  CheckCircleIcon,
  ClockIcon,
  GlobeAltIcon,
  UserCircleIcon,
} from '@heroicons/react/24/outline'

const mockBlogPosts = [
  {
    id: 'post-001',
    title: 'The Future of AI-Assisted Code Generation',
    slug: 'future-ai-assisted-code-generation',
    excerpt: 'Exploring how AI agents are revolutionizing the software development process...',
    content: '<p>Full content here...</p>',
    status: 'published',
    author: {
      name: 'Sarah Johnson',
      email: 'sarah@ethicalai.com',
      role: 'content'
    },
    tags: ['AI', 'Development', 'Innovation'],
    created_at: '2024-01-15T10:00:00Z',
    published_at: '2024-01-15T14:00:00Z',
    updated_at: '2024-01-15T16:30:00Z',
    views: 2847,
    syndicated: true,
    seo_score: 85
  },
  {
    id: 'post-002',
    title: 'Best Practices for Multi-Agent Collaboration',
    slug: 'best-practices-multi-agent-collaboration',
    excerpt: 'Learn how to implement effective collaboration patterns between AI agents...',
    content: '<p>Full content here...</p>',
    status: 'draft',
    author: {
      name: 'Mike Chen',
      email: 'mike@ethicalai.com',
      role: 'content'
    },
    tags: ['Collaboration', 'Agents', 'Best Practices'],
    created_at: '2024-01-14T09:30:00Z',
    published_at: null,
    updated_at: '2024-01-14T17:45:00Z',
    views: 0,
    syndicated: false,
    seo_score: 72
  },
  {
    id: 'post-003',
    title: 'Security Considerations in AI Development',
    slug: 'security-considerations-ai-development',
    excerpt: 'Essential security practices when building AI-powered applications...',
    content: '<p>Full content here...</p>',
    status: 'review',
    author: {
      name: 'Alex Rivera',
      email: 'alex@ethicalai.com',
      role: 'content'
    },
    tags: ['Security', 'AI', 'Development'],
    created_at: '2024-01-13T11:15:00Z',
    published_at: null,
    updated_at: '2024-01-13T15:20:00Z',
    views: 0,
    syndicated: false,
    seo_score: 91
  }
]

<<<<<<< HEAD
const getStatusColor = (status: string) =>
  BLOG_STATUS_COLORS[status] ?? BLOG_STATUS_COLORS.draft

const getStatusIcon = (status: string) =>
  BLOG_STATUS_ICONS[status] ?? BLOG_STATUS_ICONS.draft
=======
>>>>>>> 9c1383ba

export default function BlogContentManagement() {
  const { user } = useAuth()
  const router = useRouter()
  const [searchTerm, setSearchTerm] = useState('')
  const [selectedStatus, setSelectedStatus] = useState('all')
  const [selectedTag, setSelectedTag] = useState('all')
  const [showCreateModal, setShowCreateModal] = useState(false)
  const [showSyndicateModal, setShowSyndicateModal] = useState(false)

  // Check if user has permission to manage blog content
  if (!user || !['admin', 'content', 'manager'].includes(user.role)) {
    return (
      <div className="text-center py-12">
        <ExclamationTriangleIcon className="mx-auto h-12 w-12 text-red-400" />
        <h3 className="mt-2 text-sm font-medium text-white">Access Denied</h3>
        <p className="mt-1 text-sm text-gray-400">
          You don't have permission to access blog management.
        </p>
      </div>
    )
  }

  const filteredPosts = mockBlogPosts.filter(post => {
    const matchesSearch = post.title.toLowerCase().includes(searchTerm.toLowerCase()) ||
                         post.excerpt.toLowerCase().includes(searchTerm.toLowerCase())
    const matchesStatus = selectedStatus === 'all' || post.status === selectedStatus
    const matchesTag = selectedTag === 'all' || post.tags.includes(selectedTag)
    return matchesSearch && matchesStatus && matchesTag
  })

  const allTags = [...new Set(mockBlogPosts.flatMap(post => post.tags))]

  const blogStats = {
    total_posts: mockBlogPosts.length,
    published: mockBlogPosts.filter(p => p.status === 'published').length,
    drafts: mockBlogPosts.filter(p => p.status === 'draft').length,
    in_review: mockBlogPosts.filter(p => p.status === 'review').length,
    total_views: mockBlogPosts.reduce((sum, post) => sum + post.views, 0)
  }

  const handleCreatePost = () => {
    setShowCreateModal(true)
  }

  const handleEditPost = (postId: string) => {
    debug('Edit post', { postId })
    router.push(`/staff/blog?edit=${postId}`)
  }

  const handleDeletePost = (postId: string) => {
    if (!confirm('Are you sure you want to delete this blog post? This action cannot be undone.')) {
      return
    }
    debug('Delete post', { postId })
    alert(`Delete post ${postId}`)
  }

  const handlePublishPost = (postId: string) => {
    debug('Publish post', { postId })
    alert(`Publish post ${postId}`)
  }

  const handleSyndicatePost = (postId: string) => {
    debug('Syndicate post', { postId })
    setShowSyndicateModal(true)
  }

  return (
    <div className="space-y-6">
      {/* Header */}
      <div className="flex items-center justify-between">
        <div>
          <h1 className="text-2xl font-bold text-white">Blog Content Management</h1>
          <p className="text-gray-400">Create, edit, and manage Ethical AI Insider blog content</p>
        </div>
        
        <Button variant="primary" onClick={handleCreatePost}>
          <PlusIcon className="h-4 w-4 mr-2" />
          Create Post
        </Button>
      </div>

      {/* Stats Cards */}
      <div className="grid grid-cols-1 gap-5 sm:grid-cols-2 lg:grid-cols-5">
        <Card className="p-6">
          <div className="flex items-center">
            <div className="flex-shrink-0">
              <DocumentTextIcon className="h-8 w-8 text-blue-400" />
            </div>
            <div className="ml-5">
              <p className="text-sm font-medium text-gray-400">Total Posts</p>
              <p className="text-2xl font-semibold text-white">{blogStats.total_posts}</p>
            </div>
          </div>
        </Card>

        <Card className="p-6">
          <div className="flex items-center">
            <div className="flex-shrink-0">
              <CheckCircleIcon className="h-8 w-8 text-green-400" />
            </div>
            <div className="ml-5">
              <p className="text-sm font-medium text-gray-400">Published</p>
              <p className="text-2xl font-semibold text-white">{blogStats.published}</p>
            </div>
          </div>
        </Card>

        <Card className="p-6">
          <div className="flex items-center">
            <div className="flex-shrink-0">
              <PencilSquareIcon className="h-8 w-8 text-gray-400" />
            </div>
            <div className="ml-5">
              <p className="text-sm font-medium text-gray-400">Drafts</p>
              <p className="text-2xl font-semibold text-white">{blogStats.drafts}</p>
            </div>
          </div>
        </Card>

        <Card className="p-6">
          <div className="flex items-center">
            <div className="flex-shrink-0">
              <ClockIcon className="h-8 w-8 text-yellow-400" />
            </div>
            <div className="ml-5">
              <p className="text-sm font-medium text-gray-400">In Review</p>
              <p className="text-2xl font-semibold text-white">{blogStats.in_review}</p>
            </div>
          </div>
        </Card>

        <Card className="p-6">
          <div className="flex items-center">
            <div className="flex-shrink-0">
              <EyeIcon className="h-8 w-8 text-purple-400" />
            </div>
            <div className="ml-5">
              <p className="text-sm font-medium text-gray-400">Total Views</p>
              <p className="text-2xl font-semibold text-white">{blogStats.total_views.toLocaleString()}</p>
            </div>
          </div>
        </Card>
      </div>

      {/* Filters */}
      <Card className="p-6">
        <div className="grid grid-cols-1 md:grid-cols-4 gap-4">
          <div className="relative">
            <MagnifyingGlassIcon className="absolute left-3 top-1/2 transform -translate-y-1/2 h-4 w-4 text-gray-400" />
            <input
              type="text"
              placeholder="Search posts..."
              value={searchTerm}
              onChange={(e) => setSearchTerm(e.target.value)}
              className="w-full pl-10 bg-slate-700 text-white rounded-lg px-3 py-2 border border-slate-600 focus:border-orange-500 focus:ring-1 focus:ring-orange-500"
            />
          </div>

          <select
            value={selectedStatus}
            onChange={(e) => setSelectedStatus(e.target.value)}
            className="bg-slate-700 text-white rounded-lg px-3 py-2 border border-slate-600 focus:border-orange-500 focus:ring-1 focus:ring-orange-500"
          >
            <option value="all">All Status</option>
            <option value="published">Published</option>
            <option value="draft">Draft</option>
            <option value="review">In Review</option>
            <option value="scheduled">Scheduled</option>
          </select>

          <select
            value={selectedTag}
            onChange={(e) => setSelectedTag(e.target.value)}
            className="bg-slate-700 text-white rounded-lg px-3 py-2 border border-slate-600 focus:border-orange-500 focus:ring-1 focus:ring-orange-500"
          >
            <option value="all">All Tags</option>
            {allTags.map(tag => (
              <option key={tag} value={tag}>{tag}</option>
            ))}
          </select>

          <div className="text-sm text-gray-400 flex items-center">
            Showing {filteredPosts.length} of {mockBlogPosts.length} posts
          </div>
        </div>
      </Card>

      {/* Blog Posts Table */}
      <Card className="p-0 overflow-hidden">
        <div className="overflow-x-auto">
          <table className="w-full">
            <thead className="bg-slate-700/50">
              <tr>
                <th className="text-left py-3 px-6 font-medium text-gray-300">Post</th>
                <th className="text-left py-3 px-6 font-medium text-gray-300">Author</th>
                <th className="text-left py-3 px-6 font-medium text-gray-300">Status</th>
                <th className="text-left py-3 px-6 font-medium text-gray-300">Tags</th>
                <th className="text-left py-3 px-6 font-medium text-gray-300">Views</th>
                <th className="text-left py-3 px-6 font-medium text-gray-300">Updated</th>
                <th className="text-left py-3 px-6 font-medium text-gray-300">Actions</th>
              </tr>
            </thead>
            <tbody className="divide-y divide-slate-700">
              {filteredPosts.map((post) => (
                <tr key={post.id} className="hover:bg-slate-700/30">
                  <td className="py-4 px-6">
                    <div>
                      <div className="text-sm font-medium text-white line-clamp-1">{post.title}</div>
                      <div className="text-sm text-gray-400 line-clamp-2 mt-1">{post.excerpt}</div>
                      <div className="flex items-center mt-2 space-x-2">
                        {post.syndicated && (
                          <span className="inline-flex items-center px-2 py-1 rounded-full text-xs font-medium bg-blue-500/10 text-blue-400">
                            <ShareIcon className="h-3 w-3 mr-1" />
                            Syndicated
                          </span>
                        )}
                        <span className="text-xs text-gray-500">SEO: {post.seo_score}/100</span>
                      </div>
                    </div>
                  </td>
                  <td className="py-4 px-6">
                    <div className="flex items-center">
                      <UserCircleIcon className="h-6 w-6 text-gray-400 mr-2" />
                      <div>
                        <div className="text-sm font-medium text-white">{post.author.name}</div>
                        <div className="text-xs text-gray-400 capitalize">{post.author.role}</div>
                      </div>
                    </div>
                  </td>
                  <td className="py-4 px-6">
                    <span className={`inline-flex items-center px-2 py-1 rounded-full text-xs font-medium ${getBlogStatusColor(post.status)}`}>
                      {getBlogStatusIcon(post.status)}
                      <span className="ml-1 capitalize">{post.status}</span>
                    </span>
                  </td>
                  <td className="py-4 px-6">
                    <div className="flex flex-wrap gap-1">
                      {post.tags.slice(0, 2).map(tag => (
                        <span key={tag} className="inline-flex items-center px-2 py-1 rounded-full text-xs font-medium bg-gray-500/10 text-gray-400">
                          <TagIcon className="h-3 w-3 mr-1" />
                          {tag}
                        </span>
                      ))}
                      {post.tags.length > 2 && (
                        <span className="text-xs text-gray-500">+{post.tags.length - 2} more</span>
                      )}
                    </div>
                  </td>
                  <td className="py-4 px-6">
                    <div className="text-sm text-white">{post.views.toLocaleString()}</div>
                    <div className="text-xs text-gray-400">views</div>
                  </td>
                  <td className="py-4 px-6">
                    <div className="text-sm text-gray-400">
                      {new Date(post.updated_at).toLocaleDateString()}
                    </div>
                    <div className="text-xs text-gray-500">
                      {new Date(post.updated_at).toLocaleTimeString([], { hour: '2-digit', minute: '2-digit' })}
                    </div>
                  </td>
                  <td className="py-4 px-6">
                    <div className="flex items-center space-x-2">
                      <button
                        onClick={() => handleEditPost(post.id)}
                        className="p-1 text-gray-400 hover:text-blue-400 transition-colors"
                        title="Edit Post"
                      >
                        <PencilSquareIcon className="h-4 w-4" />
                      </button>
                      {post.status === 'published' && (
                        <button
                          onClick={() => handleSyndicatePost(post.id)}
                          className="p-1 text-gray-400 hover:text-green-400 transition-colors"
                          title="Syndicate"
                        >
                          <ShareIcon className="h-4 w-4" />
                        </button>
                      )}
                      {post.status === 'draft' && user.role === 'admin' && (
                        <button
                          onClick={() => handlePublishPost(post.id)}
                          className="p-1 text-gray-400 hover:text-green-400 transition-colors"
                          title="Publish"
                        >
                          <CheckCircleIcon className="h-4 w-4" />
                        </button>
                      )}
                      {['admin', 'content'].includes(user.role) && (
                        <button
                          onClick={() => handleDeletePost(post.id)}
                          className="p-1 text-gray-400 hover:text-red-400 transition-colors"
                          title="Delete Post"
                        >
                          <TrashIcon className="h-4 w-4" />
                        </button>
                      )}
                    </div>
                  </td>
                </tr>
              ))}
            </tbody>
          </table>
        </div>
      </Card>

      {filteredPosts.length === 0 && (
        <Card className="p-12 text-center">
          <DocumentTextIcon className="h-12 w-12 text-gray-400 mx-auto mb-4" />
          <h3 className="text-lg font-medium text-white mb-2">No blog posts found</h3>
          <p className="text-gray-400 mb-6">
            Try adjusting your search criteria or create a new blog post.
          </p>
          <Button variant="primary" onClick={handleCreatePost}>
            <PlusIcon className="h-4 w-4 mr-2" />
            Create Blog Post
          </Button>
        </Card>
      )}

      {/* Create Post Modal */}
      {showCreateModal && (
        <div className="fixed inset-0 bg-black bg-opacity-50 flex items-center justify-center z-50">
          <div className="bg-slate-800 p-6 rounded-lg max-w-2xl w-full mx-4 max-h-[90vh] overflow-y-auto">
            <h3 className="text-lg font-semibold text-white mb-4">
              Create New Blog Post
            </h3>
            <div className="space-y-4">
              <div>
                <label className="block text-sm font-medium text-gray-300 mb-2">
                  Title
                </label>
                <input 
                  type="text" 
                  className="w-full bg-slate-700 text-white rounded-lg px-3 py-2 border border-slate-600 focus:border-orange-500 focus:ring-1 focus:ring-orange-500"
                  placeholder="Enter blog post title..."
                />
              </div>
              <div>
                <label className="block text-sm font-medium text-gray-300 mb-2">
                  Excerpt
                </label>
                <textarea 
                  rows={3}
                  className="w-full bg-slate-700 text-white rounded-lg px-3 py-2 border border-slate-600 focus:border-orange-500 focus:ring-1 focus:ring-orange-500"
                  placeholder="Brief description of the post..."
                ></textarea>
              </div>
              <div>
                <label className="block text-sm font-medium text-gray-300 mb-2">
                  Tags (comma-separated)
                </label>
                <input 
                  type="text" 
                  className="w-full bg-slate-700 text-white rounded-lg px-3 py-2 border border-slate-600 focus:border-orange-500 focus:ring-1 focus:ring-orange-500"
                  placeholder="AI, Development, Best Practices"
                />
              </div>
              <div>
                <label className="block text-sm font-medium text-gray-300 mb-2">
                  Status
                </label>
                <select className="w-full bg-slate-700 text-white rounded-lg px-3 py-2 border border-slate-600">
                  <option value="draft">Draft</option>
                  <option value="review">Ready for Review</option>
                  {user.role === 'admin' && <option value="published">Publish Immediately</option>}
                </select>
              </div>
              <div className="flex space-x-3 mt-6">
                <Button 
                  variant="outline" 
                  className="flex-1"
                  onClick={() => setShowCreateModal(false)}
                >
                  Cancel
                </Button>
                <Button 
                  variant="primary" 
                  className="flex-1"
                  onClick={() => {
                    // Handle create post
                    setShowCreateModal(false)
                  }}
                >
                  Create Post
                </Button>
              </div>
            </div>
          </div>
        </div>
      )}

      {/* Syndicate Modal */}
      {showSyndicateModal && (
        <div className="fixed inset-0 bg-black bg-opacity-50 flex items-center justify-center z-50">
          <div className="bg-slate-800 p-6 rounded-lg max-w-md w-full mx-4">
            <h3 className="text-lg font-semibold text-white mb-4">
              Syndicate Blog Post
            </h3>
            <div className="space-y-4">
              <div>
                <label className="block text-sm font-medium text-gray-300 mb-2">
                  Syndication Channels
                </label>
                <div className="space-y-2">
                  {[
                    { id: 'newsletter', name: 'ConvertKit Newsletter', enabled: true },
                    { id: 'medium', name: 'Medium Publication', enabled: false },
                    { id: 'devto', name: 'Dev.to Community', enabled: false },
                    { id: 'linkedin', name: 'LinkedIn Article', enabled: false }
                  ].map(channel => (
                    <label key={channel.id} className="flex items-center">
                      <input 
                        type="checkbox" 
                        defaultChecked={channel.enabled}
                        className="mr-3 rounded bg-slate-700 border-slate-600 text-orange-500 focus:ring-orange-500"
                      />
                      <span className="text-white">{channel.name}</span>
                    </label>
                  ))}
                </div>
              </div>
              <div className="flex space-x-3 mt-6">
                <Button 
                  variant="outline" 
                  className="flex-1"
                  onClick={() => setShowSyndicateModal(false)}
                >
                  Cancel
                </Button>
                <Button 
                  variant="primary" 
                  className="flex-1"
                  onClick={() => {
                    // Handle syndicate
                    setShowSyndicateModal(false)
                  }}
                >
                  Syndicate
                </Button>
              </div>
            </div>
          </div>
        </div>
      )}
    </div>
  )
}<|MERGE_RESOLUTION|>--- conflicted
+++ resolved
@@ -86,14 +86,11 @@
   }
 ]
 
-<<<<<<< HEAD
 const getStatusColor = (status: string) =>
   BLOG_STATUS_COLORS[status] ?? BLOG_STATUS_COLORS.draft
 
 const getStatusIcon = (status: string) =>
   BLOG_STATUS_ICONS[status] ?? BLOG_STATUS_ICONS.draft
-=======
->>>>>>> 9c1383ba
 
 export default function BlogContentManagement() {
   const { user } = useAuth()
