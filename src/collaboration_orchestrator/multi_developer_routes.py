"""Multi-Developer Coordination API routes."""

from datetime import datetime
from typing import Dict, List, Optional, Any
from uuid import UUID

from fastapi import APIRouter, HTTPException, Query, Body, Depends, Request

from pydantic import BaseModel

from src.common.logging import get_logger
from .multi_developer_models import (
    DeveloperProfile,
    DeveloperSpecialization,
    ExperienceLevel,
    TaskType,
    TaskStatus,
    TaskAssignment,
    TeamCoordinationPlan,
    ResolutionStrategy,
    ConflictResolutionLog,
    DeveloperWorkload,
)
from .multi_developer_orchestrator import MultiDeveloperOrchestrator
from .developer_profile_manager import DeveloperProfileManager
from .intelligent_conflict_resolver import IntelligentConflictResolver

logger = get_logger("multi_developer_orchestrator")




async def get_multi_developer_orchestrator(request: Request) -> MultiDeveloperOrchestrator:
    return request.app.state.multi_developer_orchestrator


async def get_developer_profile_manager(request: Request) -> DeveloperProfileManager:
    return request.app.state.developer_profile_manager


async def get_intelligent_conflict_resolver(request: Request) -> IntelligentConflictResolver:
    return request.app.state.intelligent_conflict_resolver


# Pydantic models for API requests
class CreateDeveloperProfileRequest(BaseModel):
    agent_id: str
    agent_type: str = "developer"
    specializations: List[DeveloperSpecialization] = []
    programming_languages: List[str] = []
    frameworks: List[str] = []
    experience_level: ExperienceLevel = ExperienceLevel.INTERMEDIATE
    preferred_tasks: List[TaskType] = []
    max_concurrent_tasks: int = 3
    metadata: Dict[str, Any] = {}


class CreateTeamPlanRequest(BaseModel):
    session_id: UUID
    project_name: str
    project_description: str
    team_lead: str
    team_members: List[str]
    tasks: List[Dict[str, Any]]
    deadline: Optional[datetime] = None
    conflict_resolution_strategy: ResolutionStrategy = ResolutionStrategy.CONSENSUS


class TaskProgressUpdateRequest(BaseModel):
    progress_percentage: int
    status: Optional[TaskStatus] = None
    blockers: List[str] = []
    feedback: Dict[str, Any] = {}


class ConflictDetectionRequest(BaseModel):
    conflict_description: str
    involved_agents: List[str]
    context: Dict[str, Any] = {}
    detected_by: Optional[str] = None


# Developer Profile Management Endpoints


@router.post("/profiles", response_model=DeveloperProfile)
async def create_developer_profile(
    request: CreateDeveloperProfileRequest,
<<<<<<< HEAD
    profile_manager: DeveloperProfileManager = Depends(get_developer_profile_manager),
=======
>>>>>>> 60a82ee6
) -> DeveloperProfile:
    """Create a new developer profile."""
    try:
        profile = await profile_manager.create_developer_profile(
            agent_id=request.agent_id,
            agent_type=request.agent_type,
            specializations=request.specializations,
            programming_languages=request.programming_languages,
            frameworks=request.frameworks,
            experience_level=request.experience_level,
            preferred_tasks=request.preferred_tasks,
            max_concurrent_tasks=request.max_concurrent_tasks,
            metadata=request.metadata,
        )
        return profile
    except Exception as e:
        logger.error(f"Failed to create developer profile: {e}")
        raise HTTPException(
            status_code=500, detail="Failed to create developer profile"
        )


@router.get("/profiles/{agent_id}", response_model=DeveloperProfile)
async def get_developer_profile(
    agent_id: str,
    profile_manager: DeveloperProfileManager = Depends(get_developer_profile_manager),
) -> DeveloperProfile:
    """Get developer profile by agent ID."""
    profile = await profile_manager.get_developer_profile(agent_id)
    if not profile:
        raise HTTPException(status_code=404, detail="Developer profile not found")
    return profile


@router.put("/profiles/{agent_id}")
async def update_developer_profile(
<<<<<<< HEAD
    agent_id: str,
    updates: Dict[str, Any] = Body(...),
    profile_manager: DeveloperProfileManager = Depends(get_developer_profile_manager),
=======
    agent_id: str, updates: Dict[str, Any] = Body(...)
>>>>>>> 60a82ee6
) -> dict:
    """Update developer profile."""
    success = await profile_manager.update_developer_profile(agent_id, updates)
    if not success:
        raise HTTPException(status_code=404, detail="Developer profile not found")
    return {"status": "updated", "agent_id": agent_id}


@router.get("/profiles/{agent_id}/workload", response_model=DeveloperWorkload)
async def get_agent_workload(
    agent_id: str,
    profile_manager: DeveloperProfileManager = Depends(get_developer_profile_manager),
) -> DeveloperWorkload:
    """Get current workload for an agent."""
    workload = await profile_manager.get_agent_workload(agent_id)
    if not workload:
        raise HTTPException(status_code=404, detail="Agent workload not found")
    return workload


@router.get("/profiles/available")
async def get_available_agents(
    profile_manager: DeveloperProfileManager = Depends(get_developer_profile_manager),
    specialization: Optional[DeveloperSpecialization] = None,
    min_experience: Optional[ExperienceLevel] = None,
    required_skills: List[str] = Query([]),
) -> List[DeveloperProfile]:
    """Get list of available agents matching criteria."""
    try:
        agents = await profile_manager.get_available_agents(
            specialization=specialization,
            min_experience=min_experience,
            required_skills=required_skills,
        )
        return agents
    except Exception as e:
        logger.error(f"Failed to get available agents: {e}")
        raise HTTPException(status_code=500, detail="Failed to get available agents")


@router.post("/profiles/{agent_id}/performance")
async def update_performance_metrics(
    agent_id: str,
    profile_manager: DeveloperProfileManager = Depends(get_developer_profile_manager),
    task_completed: bool = True,
    completion_time: Optional[float] = None,
    quality_score: Optional[float] = None,
    peer_rating: Optional[float] = None,
) -> dict:
    """Update performance metrics for a developer."""
    success = await profile_manager.update_performance_metrics(
        agent_id=agent_id,
        task_completed=task_completed,
        completion_time=completion_time,
        quality_score=quality_score,
        peer_rating=peer_rating,
    )
    if not success:
        raise HTTPException(status_code=404, detail="Developer profile not found")
    return {"status": "updated", "agent_id": agent_id}


@router.get("/profiles/find-for-task")
async def find_best_agents_for_task(
    task_type: TaskType,
    profile_manager: DeveloperProfileManager = Depends(get_developer_profile_manager),
    required_skills: List[str] = Query([]),
    max_agents: int = 3,
    exclude_agents: List[str] = Query([]),
) -> List[Dict[str, Any]]:
    """Find best agents for a specific task."""
    try:
        candidates = await profile_manager.find_best_agents_for_task(
            task_type=task_type,
            required_skills=required_skills,
            max_agents=max_agents,
            exclude_agents=exclude_agents,
        )
        return [
            {"agent_id": agent_id, "score": score} for agent_id, score in candidates
        ]
    except Exception as e:
        logger.error(f"Failed to find agents for task: {e}")
        raise HTTPException(status_code=500, detail="Failed to find agents for task")


# Team Coordination Plan Endpoints


@router.post("/plans", response_model=TeamCoordinationPlan)
async def create_team_coordination_plan(
    request: CreateTeamPlanRequest,
<<<<<<< HEAD
    orchestrator: MultiDeveloperOrchestrator = Depends(get_multi_developer_orchestrator),
=======
>>>>>>> 60a82ee6
) -> TeamCoordinationPlan:
    """Create a comprehensive team coordination plan."""
    try:
        plan = await orchestrator.create_team_coordination_plan(
            session_id=request.session_id,
            project_name=request.project_name,
            project_description=request.project_description,
            team_lead=request.team_lead,
            team_members=request.team_members,
            tasks=request.tasks,
            deadline=request.deadline,
            conflict_resolution_strategy=request.conflict_resolution_strategy,
        )
        return plan
    except Exception as e:
        logger.error(f"Failed to create team coordination plan: {e}")
        raise HTTPException(
            status_code=500, detail="Failed to create team coordination plan"
        )


@router.get("/plans/{plan_id}", response_model=TeamCoordinationPlan)
async def get_coordination_plan(
    plan_id: UUID,
    orchestrator: MultiDeveloperOrchestrator = Depends(get_multi_developer_orchestrator),
) -> TeamCoordinationPlan:
    """Get coordination plan by ID."""
    plan = await orchestrator.get_coordination_plan(plan_id)
    if not plan:
        raise HTTPException(status_code=404, detail="Coordination plan not found")
    return plan


@router.get("/plans/{plan_id}/performance-report")
async def get_team_performance_report(
    plan_id: UUID,
    orchestrator: MultiDeveloperOrchestrator = Depends(get_multi_developer_orchestrator),
) -> Dict[str, Any]:
    """Generate comprehensive team performance report."""
    try:
        report = await orchestrator.generate_team_performance_report(plan_id)
        if not report:
            raise HTTPException(status_code=404, detail="Plan not found")
        return report
    except Exception as e:
        logger.error(f"Failed to generate performance report: {e}")
        raise HTTPException(
            status_code=500, detail="Failed to generate performance report"
        )


@router.post("/plans/{plan_id}/optimize")
async def optimize_task_assignments(
    plan_id: UUID,
    orchestrator: MultiDeveloperOrchestrator = Depends(get_multi_developer_orchestrator),
    profile_manager: DeveloperProfileManager = Depends(get_developer_profile_manager),
) -> Dict[str, Any]:
    """Optimize task assignments in a coordination plan."""
    try:
        plan = await orchestrator.get_coordination_plan(plan_id)
        if not plan:
            raise HTTPException(status_code=404, detail="Plan not found")

        # Get available agents
        available_agents = []
        for agent_id in plan.team_members:
            profile = await profile_manager.get_developer_profile(agent_id)
            if profile:
                available_agents.append(profile)

        # Generate optimization suggestions
        agent_profiles = {agent.agent_id: agent for agent in available_agents}
        suggestions = orchestrator.assignment_engine.suggest_task_optimizations(
            plan, agent_profiles
        )

        return {
            "plan_id": str(plan_id),
            "optimization_suggestions": [s.model_dump() for s in suggestions],
            "generated_at": datetime.utcnow().isoformat(),
        }
    except Exception as e:
        logger.error(f"Failed to optimize task assignments: {e}")
        raise HTTPException(
            status_code=500, detail="Failed to optimize task assignments"
        )


# Task Assignment Endpoints


@router.post("/plans/{plan_id}/tasks/{assignment_id}/assign")
async def assign_task_to_agent(
    plan_id: UUID,
    assignment_id: UUID,
    agent_id: str,
<<<<<<< HEAD
    orchestrator: MultiDeveloperOrchestrator = Depends(get_multi_developer_orchestrator),
    reviewer_agents: List[str] = Query([])
=======
    reviewer_agents: List[str] = Query([]),
>>>>>>> 60a82ee6
) -> dict:
    """Assign a specific task to an agent."""
    success = await orchestrator.assign_task_to_agent(
        plan_id=plan_id,
        assignment_id=assignment_id,
        agent_id=agent_id,
        reviewer_agents=reviewer_agents,
    )
    if not success:
        raise HTTPException(status_code=400, detail="Failed to assign task")

    return {
        "status": "assigned",
        "plan_id": str(plan_id),
        "assignment_id": str(assignment_id),
        "agent_id": agent_id,
    }


@router.put("/tasks/{assignment_id}/progress")
async def update_task_progress(
<<<<<<< HEAD
    assignment_id: UUID,
    agent_id: str,
    request: TaskProgressUpdateRequest,
    orchestrator: MultiDeveloperOrchestrator = Depends(get_multi_developer_orchestrator),
=======
    assignment_id: UUID, agent_id: str, request: TaskProgressUpdateRequest
>>>>>>> 60a82ee6
) -> dict:
    """Update task progress."""
    success = await orchestrator.handle_task_progress_update(
        assignment_id=assignment_id,
        agent_id=agent_id,
        progress_percentage=request.progress_percentage,
        status=request.status,
        blockers=request.blockers,
        feedback=request.feedback,
    )
    if not success:
        raise HTTPException(status_code=400, detail="Failed to update task progress")

    return {
        "status": "updated",
        "assignment_id": str(assignment_id),
        "progress": request.progress_percentage,
    }


@router.get("/tasks/{assignment_id}")
async def get_task_assignment(
    assignment_id: UUID,
    orchestrator: MultiDeveloperOrchestrator = Depends(get_multi_developer_orchestrator),
) -> TaskAssignment:
    """Get task assignment by ID."""
    assignment = await orchestrator._get_task_assignment(assignment_id)
    if not assignment:
        raise HTTPException(status_code=404, detail="Task assignment not found")
    return assignment


# Conflict Resolution Endpoints


@router.post("/plans/{plan_id}/conflicts/detect", response_model=ConflictResolutionLog)
async def detect_conflict(
<<<<<<< HEAD
    plan_id: UUID,
    request: ConflictDetectionRequest,
    orchestrator: MultiDeveloperOrchestrator = Depends(get_multi_developer_orchestrator),
    conflict_resolver: IntelligentConflictResolver = Depends(get_intelligent_conflict_resolver),
=======
    plan_id: UUID, request: ConflictDetectionRequest
>>>>>>> 60a82ee6
) -> ConflictResolutionLog:
    """Detect and analyze a conflict."""
    try:
        # Get the plan to find session_id
        plan = await orchestrator.get_coordination_plan(plan_id)
        if not plan:
            raise HTTPException(status_code=404, detail="Plan not found")

        conflict = await conflict_resolver.detect_conflict(
            session_id=plan.session_id,
            plan_id=plan_id,
            conflict_description=request.conflict_description,
            involved_agents=request.involved_agents,
            context=request.context,
            detected_by=request.detected_by,
        )
        return conflict
    except Exception as e:
        logger.error(f"Failed to detect conflict: {e}")
        raise HTTPException(status_code=500, detail="Failed to detect conflict")


@router.post("/conflicts/{conflict_id}/resolve")
async def resolve_conflict(
    conflict_id: UUID,
    conflict_resolver: IntelligentConflictResolver = Depends(get_intelligent_conflict_resolver),
) -> dict:
    """Attempt to resolve a conflict."""
    try:
        resolved = await conflict_resolver.resolve_conflict(conflict_id)
        return {
            "status": "resolved" if resolved else "resolution_in_progress",
            "conflict_id": str(conflict_id),
        }
    except Exception as e:
        logger.error(f"Failed to resolve conflict: {e}")
        raise HTTPException(status_code=500, detail="Failed to resolve conflict")


@router.get("/conflicts/{conflict_id}", response_model=ConflictResolutionLog)
async def get_conflict(
    conflict_id: UUID,
    conflict_resolver: IntelligentConflictResolver = Depends(get_intelligent_conflict_resolver),
) -> ConflictResolutionLog:
    """Get conflict by ID."""
    conflict = await conflict_resolver.get_conflict(conflict_id)
    if not conflict:
        raise HTTPException(status_code=404, detail="Conflict not found")
    return conflict


@router.get("/sessions/{session_id}/conflicts")
async def get_session_conflicts(session_id: UUID) -> List[ConflictResolutionLog]:
    """Get all conflicts for a session."""
    try:
        conflicts = await conflict_resolver.get_conflicts_for_session(session_id)
        return conflicts
    except Exception as e:
        logger.error(f"Failed to get session conflicts: {e}")
        raise HTTPException(status_code=500, detail="Failed to get session conflicts")


@router.get("/conflicts/statistics")
async def get_conflict_statistics(session_id: Optional[UUID] = None) -> Dict[str, Any]:
    """Get conflict resolution statistics."""
    try:
        stats = await conflict_resolver.get_conflict_statistics(session_id)
        return stats
    except Exception as e:
        logger.error(f"Failed to get conflict statistics: {e}")
        raise HTTPException(status_code=500, detail="Failed to get conflict statistics")


@router.post("/plans/{plan_id}/conflicts/auto-detect")
async def auto_detect_conflicts(plan_id: UUID) -> List[Dict[str, Any]]:
    """Proactively detect and resolve conflicts in a coordination plan."""
    try:
        conflicts = await orchestrator.detect_and_resolve_conflicts(plan_id)
        return conflicts
    except Exception as e:
        logger.error(f"Failed to auto-detect conflicts: {e}")
        raise HTTPException(status_code=500, detail="Failed to auto-detect conflicts")


# Analytics and Reporting Endpoints


@router.get("/analytics/team-compatibility")
async def calculate_team_compatibility(
    agent_ids: List[str] = Query(...),
) -> Dict[str, Any]:
    """Calculate compatibility score for a team of agents."""
    try:
        if len(agent_ids) < 2:
            raise HTTPException(status_code=400, detail="At least 2 agents required")

        compatibility_score = await profile_manager.get_team_compatibility_score(
            agent_ids
        )
        return {
            "team_agents": agent_ids,
            "compatibility_score": compatibility_score,
            "recommendation": (
                "high"
                if compatibility_score > 0.8
                else "medium" if compatibility_score > 0.6 else "low"
            ),
        }
    except Exception as e:
        logger.error(f"Failed to calculate team compatibility: {e}")
        raise HTTPException(
            status_code=500, detail="Failed to calculate team compatibility"
        )


@router.get("/analytics/agent-collaboration/{agent_1}/{agent_2}")
async def get_collaboration_history(
    agent_1: str, agent_2: str, session_id: Optional[UUID] = None
):
    """Get collaboration history between two agents."""
    try:
        history = await profile_manager.get_collaboration_history(
            agent_1, agent_2, session_id
        )
        if not history:
            return {"message": "No collaboration history found"}
        return history
    except Exception as e:
        logger.error(f"Failed to get collaboration history: {e}")
        raise HTTPException(
            status_code=500, detail="Failed to get collaboration history"
        )


@router.get("/analytics/workload-distribution")
async def get_workload_distribution(
    agent_ids: List[str] = Query(...),
) -> Dict[str, Any]:
    """Get workload distribution across multiple agents."""
    try:
        workload_data = {}
        total_workload = 0

        for agent_id in agent_ids:
            workload = await profile_manager.get_agent_workload(agent_id)
            if workload:
                workload_data[agent_id] = {
                    "current_tasks": len(workload.current_tasks),
                    "total_hours": workload.total_estimated_hours,
                    "utilization": workload.utilization_percentage,
                    "stress_indicators": workload.stress_indicators,
                    "recommendations": workload.recommendations,
                }
                total_workload += workload.total_estimated_hours

        # Calculate balance metrics
        if workload_data:
            utilizations = [data["utilization"] for data in workload_data.values()]
            avg_utilization = sum(utilizations) / len(utilizations)
            max_utilization = max(utilizations)
            min_utilization = min(utilizations)
            balance_score = 1.0 - (max_utilization - min_utilization) / 100.0
        else:
            avg_utilization = 0
            balance_score = 1.0

        return {
            "agents": workload_data,
            "total_workload_hours": total_workload,
            "average_utilization": avg_utilization,
            "workload_balance_score": max(0.0, balance_score),
            "recommendations": [
                (
                    "Consider redistributing tasks"
                    if balance_score < 0.7
                    else "Workload is well balanced"
                )
            ],
        }
    except Exception as e:
        logger.error(f"Failed to get workload distribution: {e}")
        raise HTTPException(
            status_code=500, detail="Failed to get workload distribution"
        )


# System Health and Monitoring


@router.get("/system/health")
async def get_system_health() -> Dict[str, Any]:
    """Get multi-developer coordination system health."""
    try:
        # Get basic counts from the orchestrator
        active_plans = len(orchestrator.active_plans)
        active_conflicts = len(conflict_resolver.active_conflicts)

        # Get database connection status
        try:
            conn = await orchestrator._get_db_connection()
            db_status = "healthy"
            if not orchestrator.postgres_pool:
                await conn.close()
            else:
                await orchestrator.postgres_pool.release(conn)
        except Exception:
            db_status = "unhealthy"

        # Get Redis status
        try:
            orchestrator.redis.ping()
            redis_status = "healthy"
        except Exception:
            redis_status = "unhealthy"

        overall_status = (
            "healthy"
            if db_status == "healthy" and redis_status == "healthy"
            else "degraded"
        )

        return {
            "status": overall_status,
            "components": {
                "database": db_status,
                "redis": redis_status,
                "orchestrator": "healthy",
                "conflict_resolver": "healthy",
            },
            "metrics": {
                "active_coordination_plans": active_plans,
                "active_conflicts": active_conflicts,
            },
            "timestamp": datetime.utcnow().isoformat(),
        }
    except Exception as e:
        logger.error(f"Failed to get system health: {e}")
        return {
            "status": "unhealthy",
            "error": str(e),
            "timestamp": datetime.utcnow().isoformat(),
        }


@router.get("/system/metrics")
async def get_system_metrics() -> Dict[str, Any]:
    """Get comprehensive system metrics."""
    try:
        # This would be expanded with real metrics collection
        return {
            "coordination_plans": {
                "total": len(orchestrator.active_plans),
                "by_status": {},  # Would be populated with real data
            },
            "conflicts": {
                "total_detected": len(conflict_resolver.active_conflicts),
                "resolved_today": 0,  # Would be calculated from database
                "average_resolution_time": 0.0,  # Would be calculated from database
            },
            "agents": {
                "registered": 0,  # Would be counted from database
                "active": 0,  # Would be calculated based on recent activity
                "average_performance": 0.0,  # Would be calculated from performance metrics
            },
            "timestamp": datetime.utcnow().isoformat(),
        }
    except Exception as e:
        logger.error(f"Failed to get system metrics: {e}")
        raise HTTPException(status_code=500, detail="Failed to get system metrics")<|MERGE_RESOLUTION|>--- conflicted
+++ resolved
@@ -86,10 +86,7 @@
 @router.post("/profiles", response_model=DeveloperProfile)
 async def create_developer_profile(
     request: CreateDeveloperProfileRequest,
-<<<<<<< HEAD
-    profile_manager: DeveloperProfileManager = Depends(get_developer_profile_manager),
-=======
->>>>>>> 60a82ee6
+    profile_manager: DeveloperProfileManager = Depends(get_developer_profile_manager),
 ) -> DeveloperProfile:
     """Create a new developer profile."""
     try:
@@ -126,13 +123,9 @@
 
 @router.put("/profiles/{agent_id}")
 async def update_developer_profile(
-<<<<<<< HEAD
     agent_id: str,
     updates: Dict[str, Any] = Body(...),
     profile_manager: DeveloperProfileManager = Depends(get_developer_profile_manager),
-=======
-    agent_id: str, updates: Dict[str, Any] = Body(...)
->>>>>>> 60a82ee6
 ) -> dict:
     """Update developer profile."""
     success = await profile_manager.update_developer_profile(agent_id, updates)
@@ -225,10 +218,7 @@
 @router.post("/plans", response_model=TeamCoordinationPlan)
 async def create_team_coordination_plan(
     request: CreateTeamPlanRequest,
-<<<<<<< HEAD
-    orchestrator: MultiDeveloperOrchestrator = Depends(get_multi_developer_orchestrator),
-=======
->>>>>>> 60a82ee6
+    orchestrator: MultiDeveloperOrchestrator = Depends(get_multi_developer_orchestrator),
 ) -> TeamCoordinationPlan:
     """Create a comprehensive team coordination plan."""
     try:
@@ -325,12 +315,8 @@
     plan_id: UUID,
     assignment_id: UUID,
     agent_id: str,
-<<<<<<< HEAD
     orchestrator: MultiDeveloperOrchestrator = Depends(get_multi_developer_orchestrator),
     reviewer_agents: List[str] = Query([])
-=======
-    reviewer_agents: List[str] = Query([]),
->>>>>>> 60a82ee6
 ) -> dict:
     """Assign a specific task to an agent."""
     success = await orchestrator.assign_task_to_agent(
@@ -352,14 +338,10 @@
 
 @router.put("/tasks/{assignment_id}/progress")
 async def update_task_progress(
-<<<<<<< HEAD
     assignment_id: UUID,
     agent_id: str,
     request: TaskProgressUpdateRequest,
     orchestrator: MultiDeveloperOrchestrator = Depends(get_multi_developer_orchestrator),
-=======
-    assignment_id: UUID, agent_id: str, request: TaskProgressUpdateRequest
->>>>>>> 60a82ee6
 ) -> dict:
     """Update task progress."""
     success = await orchestrator.handle_task_progress_update(
@@ -397,14 +379,10 @@
 
 @router.post("/plans/{plan_id}/conflicts/detect", response_model=ConflictResolutionLog)
 async def detect_conflict(
-<<<<<<< HEAD
     plan_id: UUID,
     request: ConflictDetectionRequest,
     orchestrator: MultiDeveloperOrchestrator = Depends(get_multi_developer_orchestrator),
     conflict_resolver: IntelligentConflictResolver = Depends(get_intelligent_conflict_resolver),
-=======
-    plan_id: UUID, request: ConflictDetectionRequest
->>>>>>> 60a82ee6
 ) -> ConflictResolutionLog:
     """Detect and analyze a conflict."""
     try:
