--- conflicted
+++ resolved
@@ -9,11 +9,7 @@
 import asyncpg
 from redis import Redis
 
-<<<<<<< HEAD
 from src.common.database import DatabaseManager
-=======
-from src.common.database import get_postgres_connection
->>>>>>> 60a82ee6
 from src.a2a_communication.models import A2AMessage, MessageType, MessagePriority
 from src.a2a_communication.message_broker import A2AMessageBroker
 
@@ -250,7 +246,6 @@
         # Track active coordination plans
         self.active_plans: Dict[UUID, TeamCoordinationPlan] = {}
 
-<<<<<<< HEAD
     @classmethod
     async def create(
         cls,
@@ -264,23 +259,16 @@
         # The postgres_pool is passed directly, no default creation here
         return instance
     
-=======
->>>>>>> 60a82ee6
     async def _get_db_connection(self) -> asyncpg.Connection:
         """Get database connection from pool or create new one."""
         if self.postgres_pool:
             return await self.postgres_pool.acquire()
-<<<<<<< HEAD
         
         # If no pool, create a new connection using DatabaseManager
         db_manager = DatabaseManager('collaboration_orchestrator')
         await db_manager.connect()
         return await db_manager.get_connection().__aenter__()
     
-=======
-        return await get_postgres_connection()
-
->>>>>>> 60a82ee6
     async def create_team_coordination_plan(
         self,
         session_id: UUID,
