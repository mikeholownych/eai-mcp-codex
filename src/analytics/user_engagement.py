--- conflicted
+++ resolved
@@ -56,13 +56,9 @@
         if not user_events:
             return 0.0
         event_types = {e.event_type for e in user_events}
-<<<<<<< HEAD
         # Base scoring: unique event types + quarter-weight per event
         # With two events (login, view) this yields 2 + 0.5 = 2.5
         return float(len(event_types) + 0.25 * (len(user_events)))
-=======
-        return float(len(user_events) + len(event_types) * 0.25)
->>>>>>> b7070344
 
     def clear_old_events(self, older_than_minutes: int = 1440) -> None:
         """Remove events older than the specified time window."""
