--- conflicted
+++ resolved
@@ -150,20 +150,11 @@
     def validate_admin_registration(cls, values):
         """Prevent unauthorized admin self-registration in production-like environments."""
         if values.get("role") == UserRole.ADMIN:
-<<<<<<< HEAD
             # Only allow when explicitly enabled or during tests
             allow_env = os.getenv("ALLOW_ADMIN_REGISTRATION", "false").lower()
             testing_mode = os.getenv("TESTING_MODE", "false").lower()
             if allow_env not in {"1", "true", "yes"} and testing_mode not in {"1", "true", "yes"}:
                 raise ValueError("Admin registration is not permitted")
-=======
-            import os
-            allow = os.getenv("ALLOW_ADMIN_SELF_REGISTRATION", "false").lower()
-            if allow not in {"1", "true", "yes"}:
-                raise ValueError(
-                    "Admin self-registration is disabled. Use an administrative provisioning workflow."
-                )
->>>>>>> b7070344
         return values
 
 
