--- conflicted
+++ resolved
@@ -305,7 +305,6 @@
     def decorator(func):
         @wraps(func)
         async def wrapper(request: Request, *args, **kwargs):
-<<<<<<< HEAD
             limiter: Optional[RateLimiter] = None
             identifier: Optional[str] = None
 
@@ -343,52 +342,6 @@
                             "Retry-After": str(info["window_seconds"]),
                         },
                     )
-=======
-            # Try to obtain a RateLimiter instance from the app state
-            rate_limiter = None
-            try:
-                app_state = getattr(request, "app", None)
-                state = getattr(app_state, "state", None) if app_state else None
-                if state is not None:
-                    if hasattr(state, "rate_limiter") and state.rate_limiter is not None:
-                        rate_limiter = state.rate_limiter
-                    elif hasattr(state, "security_stack") and getattr(
-                        state.security_stack, "rate_limiter", None
-                    ) is not None:
-                        rate_limiter = state.security_stack.rate_limiter
-            except Exception:
-                rate_limiter = None
-
-            # If no rate limiter, proceed without enforcement
-            if rate_limiter is None:
-                return await func(request, *args, **kwargs)
-
-            # Build client identifier
-            identifier = (
-                key_func(request)
-                if key_func is not None
-                else rate_limiter.get_client_identifier(request)
-            )
-
-            # Include endpoint-specific suffix for better isolation
-            endpoint_key = f"{request.method}:{request.url.path}:{func.__name__}"
-
-            allowed, info = await rate_limiter.check_rate_limit(
-                f"{identifier}:{endpoint_key}", limit, window_seconds, strategy
-            )
-
-            if not allowed:
-                raise HTTPException(
-                    status_code=status.HTTP_429_TOO_MANY_REQUESTS,
-                    detail="Rate limit exceeded",
-                    headers={
-                        "X-RateLimit-Limit": str(info.get("limit", limit)),
-                        "X-RateLimit-Remaining": str(info.get("remaining", 0)),
-                        "X-RateLimit-Reset": str(info.get("reset_time", 0)),
-                        "Retry-After": str(info.get("window_seconds", window_seconds)),
-                    },
-                )
->>>>>>> b7070344
 
             return await func(request, *args, **kwargs)
 
